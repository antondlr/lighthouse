mod metrics;

use beacon_node::ProductionBeaconNode;
use clap::{App, Arg, ArgMatches};
use clap_utils::{flags::DISABLE_MALLOC_TUNING_FLAG, get_eth2_network_config};
use directory::{parse_path_or_default, DEFAULT_BEACON_NODE_DIR, DEFAULT_VALIDATOR_DIR};
use environment::{EnvironmentBuilder, LoggerConfig};
use eth2_network_config::{Eth2NetworkConfig, DEFAULT_HARDCODED_NETWORK, HARDCODED_NET_NAMES};
use ethereum_hashing::have_sha_extensions;
use futures::TryFutureExt;
use lighthouse_version::VERSION;
use malloc_utils::configure_memory_allocator;
use slog::{crit, info};
use std::path::PathBuf;
use std::process::exit;
use task_executor::ShutdownReason;
use types::{EthSpec, EthSpecId};
use validator_client::ProductionValidatorClient;

fn bls_library_name() -> &'static str {
    if cfg!(feature = "portable") {
        "blst-portable"
    } else if cfg!(feature = "modern") {
        "blst-modern"
    } else if cfg!(feature = "milagro") {
        "milagro"
    } else {
        "blst"
    }
}

fn allocator_name() -> &'static str {
    if cfg!(feature = "jemalloc") {
        "jemalloc"
    } else {
        "system"
    }
}

fn build_profile_name() -> String {
    // Nice hack from https://stackoverflow.com/questions/73595435/how-to-get-profile-from-cargo-toml-in-build-rs-or-at-runtime
    // The profile name is always the 3rd last part of the path (with 1 based indexing).
    // e.g. /code/core/target/cli/build/my-build-info-9f91ba6f99d7a061/out
    std::env!("OUT_DIR")
        .split(std::path::MAIN_SEPARATOR)
        .nth_back(3)
        .unwrap_or_else(|| "unknown")
        .to_string()
}

fn main() {
    // Enable backtraces unless a RUST_BACKTRACE value has already been explicitly provided.
    if std::env::var("RUST_BACKTRACE").is_err() {
        std::env::set_var("RUST_BACKTRACE", "1");
    }

    // Parse the CLI parameters.
    let matches = App::new("Lighthouse")
        .version(VERSION.replace("Lighthouse/", "").as_str())
        .author("Sigma Prime <contact@sigmaprime.io>")
        .setting(clap::AppSettings::ColoredHelp)
        .about(
            "Ethereum 2.0 client by Sigma Prime. Provides a full-featured beacon \
             node, a validator client and utilities for managing validator accounts.",
        )
        .long_version(
            format!(
                "{}\n\
                 BLS library: {}\n\
                 SHA256 hardware acceleration: {}\n\
                 Allocator: {}\n\
                 Profile: {}\n\
                 Specs: mainnet (true), minimal ({}), gnosis ({})",
                 VERSION.replace("Lighthouse/", ""),
                 bls_library_name(),
                 have_sha_extensions(),
                 allocator_name(),
                 build_profile_name(),
                 cfg!(feature = "spec-minimal"),
                 cfg!(feature = "gnosis"),
            ).as_str()
        )
        .arg(
            Arg::with_name("env_log")
                .short("l")
                .help(
                    "DEPRECATED Enables environment logging giving access to sub-protocol logs such as discv5 and libp2p",
                )
                .takes_value(false),
        )
        .arg(
            Arg::with_name("logfile")
                .long("logfile")
                .value_name("FILE")
                .help(
                    "File path where the log file will be stored. Once it grows to the \
                    value specified in `--logfile-max-size` a new log file is generated where \
                    future logs are stored. \
                    Once the number of log files exceeds the value specified in \
                    `--logfile-max-number` the oldest log file will be overwritten.")
                .takes_value(true)
                .global(true),
        )
        .arg(
            Arg::with_name("logfile-debug-level")
                .long("logfile-debug-level")
                .value_name("LEVEL")
                .help("The verbosity level used when emitting logs to the log file.")
                .takes_value(true)
                .possible_values(&["info", "debug", "trace", "warn", "error", "crit"])
                .default_value("debug")
                .global(true),
        )
        .arg(
            Arg::with_name("logfile-format")
                .long("logfile-format")
                .value_name("FORMAT")
                .help("Specifies the log format used when emitting logs to the logfile.")
                .possible_values(&["DEFAULT", "JSON"])
                .takes_value(true)
                .global(true)
        )
        .arg(
            Arg::with_name("logfile-max-size")
                .long("logfile-max-size")
                .value_name("SIZE")
                .help(
                    "The maximum size (in MB) each log file can grow to before rotating. If set \
                    to 0, background file logging is disabled.")
                .takes_value(true)
                .default_value("200")
                .global(true),
        )
        .arg(
            Arg::with_name("logfile-max-number")
                .long("logfile-max-number")
                .value_name("COUNT")
                .help(
                    "The maximum number of log files that will be stored. If set to 0, \
                    background file logging is disabled.")
                .takes_value(true)
                .default_value("5")
                .global(true),
        )
        .arg(
            Arg::with_name("logfile-compress")
                .long("logfile-compress")
                .help(
                    "If present, compress old log files. This can help reduce the space needed \
                    to store old logs.")
                .global(true),
        )
        .arg(
            Arg::with_name("logfile-no-restricted-perms")
                .long("logfile-no-restricted-perms")
                .help(
                    "If present, log files will be generated as world-readable meaning they can be read by \
                    any user on the machine. Note that logs can often contain sensitive information \
                    about your validator and so this flag should be used with caution. For Windows users, \
                    the log file permissions will be inherited from the parent folder.")
                .global(true),
        )
        .arg(
            Arg::with_name("log-format")
                .long("log-format")
                .value_name("FORMAT")
                .help("Specifies the log format used when emitting logs to the terminal.")
                .possible_values(&["JSON"])
                .takes_value(true)
                .global(true),
        )
        .arg(
            Arg::with_name("log-color")
                .long("log-color")
                .alias("log-colour")
                .help("Force outputting colors when emitting logs to the terminal.")
                .global(true),
        )
        .arg(
            Arg::with_name("disable-log-timestamp")
            .long("disable-log-timestamp")
            .help("If present, do not include timestamps in logging output.")
            .global(true),
        )
        .arg(
            Arg::with_name("debug-level")
                .long("debug-level")
                .value_name("LEVEL")
                .help("Specifies the verbosity level used when emitting logs to the terminal.")
                .takes_value(true)
                .possible_values(&["info", "debug", "trace", "warn", "error", "crit"])
                .global(true)
                .default_value("info"),
        )
        .arg(
            Arg::with_name("datadir")
                .long("datadir")
                .short("d")
                .value_name("DIR")
                .global(true)
                .help(
                    "Used to specify a custom root data directory for lighthouse keys and databases. \
                    Defaults to $HOME/.lighthouse/{network} where network is the value of the `network` flag \
                    Note: Users should specify separate custom datadirs for different networks.")
                .takes_value(true),
        )
        .arg(
            Arg::with_name("testnet-dir")
                .short("t")
                .long("testnet-dir")
                .value_name("DIR")
                .help(
                    "Path to directory containing eth2_testnet specs. Defaults to \
                      a hard-coded Lighthouse testnet. Only effective if there is no \
                      existing database.",
                )
                .takes_value(true)
                .global(true),
        )
        .arg(
            Arg::with_name("network")
                .long("network")
                .value_name("network")
                .help("Name of the Eth2 chain Lighthouse will sync and follow.")
                .possible_values(HARDCODED_NET_NAMES)
                .conflicts_with("testnet-dir")
                .takes_value(true)
                .global(true)

        )
        .arg(
            Arg::with_name("dump-config")
                .long("dump-config")
                .hidden(true)
                .help("Dumps the config to a desired location. Used for testing only.")
                .takes_value(true)
                .global(true)
        )
        .arg(
            Arg::with_name("dump-chain-config")
                .long("dump-chain-config")
                .hidden(true)
                .help("Dumps the chain config to a desired location. Used for testing only.")
                .takes_value(true)
                .global(true)
        )
        .arg(
            Arg::with_name("immediate-shutdown")
                .long("immediate-shutdown")
                .hidden(true)
                .help(
                    "Shuts down immediately after the Beacon Node or Validator has successfully launched. \
                    Used for testing only, DO NOT USE IN PRODUCTION.")
                .global(true)
        )
        .arg(
            Arg::with_name(DISABLE_MALLOC_TUNING_FLAG)
                .long(DISABLE_MALLOC_TUNING_FLAG)
                .help(
                    "If present, do not configure the system allocator. Providing this flag will \
                    generally increase memory usage, it should only be provided when debugging \
                    specific memory allocation issues."
                )
                .global(true),
        )
        .arg(
            Arg::with_name("terminal-total-difficulty-override")
                .long("terminal-total-difficulty-override")
                .value_name("INTEGER")
                .help("Used to coordinate manual overrides to the TERMINAL_TOTAL_DIFFICULTY parameter. \
                       Accepts a 256-bit decimal integer (not a hex value). \
                       This flag should only be used if the user has a clear understanding that \
                       the broad Ethereum community has elected to override the terminal difficulty. \
                       Incorrect use of this flag will cause your node to experience a consensus \
                       failure. Be extremely careful with this flag.")
                .takes_value(true)
                .global(true)
        )
        .arg(
            Arg::with_name("terminal-block-hash-override")
                .long("terminal-block-hash-override")
                .value_name("TERMINAL_BLOCK_HASH")
                .help("Used to coordinate manual overrides to the TERMINAL_BLOCK_HASH parameter. \
                       This flag should only be used if the user has a clear understanding that \
                       the broad Ethereum community has elected to override the terminal PoW block. \
                       Incorrect use of this flag will cause your node to experience a consensus \
                       failure. Be extremely careful with this flag.")
                .requires("terminal-block-hash-epoch-override")
                .takes_value(true)
                .global(true)
        )
        .arg(
            Arg::with_name("terminal-block-hash-epoch-override")
                .long("terminal-block-hash-epoch-override")
                .value_name("EPOCH")
                .help("Used to coordinate manual overrides to the TERMINAL_BLOCK_HASH_ACTIVATION_EPOCH \
                       parameter. This flag should only be used if the user has a clear understanding \
                       that the broad Ethereum community has elected to override the terminal PoW block. \
                       Incorrect use of this flag will cause your node to experience a consensus \
                       failure. Be extremely careful with this flag.")
                .requires("terminal-block-hash-override")
                .takes_value(true)
                .global(true)
        )
        .arg(
            Arg::with_name("safe-slots-to-import-optimistically")
                .long("safe-slots-to-import-optimistically")
                .value_name("INTEGER")
                .help("Used to coordinate manual overrides of the SAFE_SLOTS_TO_IMPORT_OPTIMISTICALLY \
                      parameter. This flag should only be used if the user has a clear understanding \
                      that the broad Ethereum community has elected to override this parameter in the event \
                      of an attack at the PoS transition block. Incorrect use of this flag can cause your \
                      node to possibly accept an invalid chain or sync more slowly. Be extremely careful with \
                      this flag.")
                .takes_value(true)
                .global(true)
        )
        .arg(
            Arg::with_name("genesis-state-url")
                .long("genesis-state-url")
                .value_name("URL")
                .help(
                    "A URL of a beacon-API compatible server from which to download the genesis state. \
                    Checkpoint sync server URLs can generally be used with this flag. \
                    If not supplied, a default URL or the --checkpoint-sync-url may be used. \
                    If the genesis state is already included in this binary then this value will be ignored.",
                )
                .takes_value(true)
                .global(true),
        )
        .arg(
            Arg::with_name("genesis-state-url-timeout")
                .long("genesis-state-url-timeout")
                .value_name("SECONDS")
                .help(
                    "The timeout in seconds for the request to --genesis-state-url.",
                )
                .takes_value(true)
                .default_value("180")
                .global(true),
        )
        .subcommand(beacon_node::cli_app())
        .subcommand(boot_node::cli_app())
        .subcommand(validator_client::cli_app())
        .subcommand(account_manager::cli_app())
        .subcommand(database_manager::cli_app())
        .subcommand(validator_manager::cli_app())
        .get_matches();

    // Configure the allocator early in the process, before it has the chance to use the default values for
    // anything important.
    //
    // Only apply this optimization for the beacon node. It's the only process with a substantial
    // memory footprint.
    let is_beacon_node = matches.subcommand_name() == Some("beacon_node");
    if is_beacon_node && !matches.is_present(DISABLE_MALLOC_TUNING_FLAG) {
        if let Err(e) = configure_memory_allocator() {
            eprintln!(
                "Unable to configure the memory allocator: {} \n\
                Try providing the --{} flag",
                e, DISABLE_MALLOC_TUNING_FLAG
            );
            exit(1)
        }
    }

<<<<<<< HEAD
=======
    // read the `RUST_LOG` statement
    let filter_layer = match tracing_subscriber::EnvFilter::try_from_default_env()
        .or_else(|_| tracing_subscriber::EnvFilter::try_new("debug"))
    {
        Ok(filter) => filter,
        Err(e) => {
            eprintln!("Failed to initialize dependency logging {e}");
            exit(1)
        }
    };

    let turn_on_terminal_logs = matches.is_present("env_log");

    if let Err(e) = tracing_subscriber::fmt()
        .with_env_filter(filter_layer)
        .with_writer(move || {
            tracing_subscriber::fmt::writer::OptionalWriter::<std::io::Stdout>::from(
                turn_on_terminal_logs.then(std::io::stdout),
            )
        })
        .finish()
        .with(logging::MetricsLayer)
        .try_init()
    {
        eprintln!("Failed to initialize dependency logging {e}");
        exit(1)
    }

>>>>>>> 0d73f766
    let result = get_eth2_network_config(&matches).and_then(|eth2_network_config| {
        let eth_spec_id = eth2_network_config.eth_spec_id()?;

        // boot node subcommand circumvents the environment
        if let Some(bootnode_matches) = matches.subcommand_matches("boot_node") {
            // The bootnode uses the main debug-level flag
            let debug_info = matches
                .value_of("debug-level")
                .expect("Debug-level must be present")
                .into();

            boot_node::run(
                &matches,
                bootnode_matches,
                eth_spec_id,
                &eth2_network_config,
                debug_info,
            );

            return Ok(());
        }

        match eth_spec_id {
            EthSpecId::Mainnet => run(EnvironmentBuilder::mainnet(), &matches, eth2_network_config),
            #[cfg(feature = "gnosis")]
            EthSpecId::Gnosis => run(EnvironmentBuilder::gnosis(), &matches, eth2_network_config),
            #[cfg(feature = "spec-minimal")]
            EthSpecId::Minimal => run(EnvironmentBuilder::minimal(), &matches, eth2_network_config),
            #[cfg(not(all(feature = "spec-minimal", feature = "gnosis")))]
            other => {
                eprintln!(
                    "Eth spec `{}` is not supported by this build of Lighthouse",
                    other
                );
                eprintln!("You must compile with a feature flag to enable this spec variant");
                exit(1);
            }
        }
    });

    // `std::process::exit` does not run destructors so we drop manually.
    drop(matches);

    // Return the appropriate error code.
    match result {
        Ok(()) => exit(0),
        Err(e) => {
            eprintln!("{}", e);
            drop(e);
            exit(1)
        }
    }
}

fn run<E: EthSpec>(
    environment_builder: EnvironmentBuilder<E>,
    matches: &ArgMatches,
    eth2_network_config: Eth2NetworkConfig,
) -> Result<(), String> {
    if std::mem::size_of::<usize>() != 8 {
        return Err(format!(
            "{}-bit architecture is not supported (64-bit only).",
            std::mem::size_of::<usize>() * 8
        ));
    }

    let debug_level = matches
        .value_of("debug-level")
        .ok_or("Expected --debug-level flag")?;

    let log_format = matches.value_of("log-format");

    let log_color = matches.is_present("log-color");

    let disable_log_timestamp = matches.is_present("disable-log-timestamp");

    let logfile_debug_level = matches
        .value_of("logfile-debug-level")
        .ok_or("Expected --logfile-debug-level flag")?;

    let logfile_format = matches
        .value_of("logfile-format")
        // Ensure that `logfile-format` defaults to the value of `log-format`.
        .or_else(|| matches.value_of("log-format"));

    let logfile_max_size: u64 = matches
        .value_of("logfile-max-size")
        .ok_or("Expected --logfile-max-size flag")?
        .parse()
        .map_err(|e| format!("Failed to parse `logfile-max-size`: {:?}", e))?;

    let logfile_max_number: usize = matches
        .value_of("logfile-max-number")
        .ok_or("Expected --logfile-max-number flag")?
        .parse()
        .map_err(|e| format!("Failed to parse `logfile-max-number`: {:?}", e))?;

    let logfile_compress = matches.is_present("logfile-compress");

    let logfile_restricted = !matches.is_present("logfile-no-restricted-perms");

    // Construct the path to the log file.
    let mut log_path: Option<PathBuf> = clap_utils::parse_optional(matches, "logfile")?;
    if log_path.is_none() {
        log_path = match matches.subcommand() {
            ("beacon_node", _) => Some(
                parse_path_or_default(matches, "datadir")?
                    .join(DEFAULT_BEACON_NODE_DIR)
                    .join("logs")
                    .join("beacon")
                    .with_extension("log"),
            ),
            ("validator_client", Some(vc_matches)) => {
                let base_path = if vc_matches.is_present("validators-dir") {
                    parse_path_or_default(vc_matches, "validators-dir")?
                } else {
                    parse_path_or_default(matches, "datadir")?.join(DEFAULT_VALIDATOR_DIR)
                };

                Some(
                    base_path
                        .join("logs")
                        .join("validator")
                        .with_extension("log"),
                )
            }
            _ => None,
        };
    }

    let sse_logging = {
        if let Some(bn_matches) = matches.subcommand_matches("beacon_node") {
            bn_matches.is_present("gui")
        } else if let Some(vc_matches) = matches.subcommand_matches("validator_client") {
            vc_matches.is_present("http")
        } else {
            false
        }
    };

    let logger_config = LoggerConfig {
        path: log_path.clone(),
        debug_level: String::from(debug_level),
        logfile_debug_level: String::from(logfile_debug_level),
        log_format: log_format.map(String::from),
        logfile_format: logfile_format.map(String::from),
        log_color,
        disable_log_timestamp,
        max_log_size: logfile_max_size * 1_024 * 1_024,
        max_log_number: logfile_max_number,
        compression: logfile_compress,
        is_restricted: logfile_restricted,
        sse_logging,
    };

    let builder = environment_builder.initialize_logger(logger_config.clone())?;

    let mut environment = builder
        .multi_threaded_tokio_runtime()?
        .eth2_network_config(eth2_network_config)?
        .build()?;

    let log = environment.core_context().log().clone();

    let mut tracing_log_path: Option<PathBuf> = clap_utils::parse_optional(matches, "logfile")?;

    if tracing_log_path.is_none() {
        tracing_log_path = Some(
            parse_path_or_default(matches, "datadir")?
                .join(DEFAULT_BEACON_NODE_DIR)
                .join("tracing"),
        )
    }

    let path = tracing_log_path.clone().unwrap();

    logging::create_tracing_layer(path);

    // Allow Prometheus to export the time at which the process was started.
    metrics::expose_process_start_time(&log);

    // Allow Prometheus access to the version and commit of the Lighthouse build.
    metrics::expose_lighthouse_version();

    #[cfg(all(feature = "modern", target_arch = "x86_64"))]
    if !std::is_x86_feature_detected!("adx") {
        slog::warn!(
            log,
            "CPU seems incompatible with optimized Lighthouse build";
            "advice" => "If you get a SIGILL, please try Lighthouse portable build"
        );
    }

    // Note: the current code technically allows for starting a beacon node _and_ a validator
    // client at the same time.
    //
    // Whilst this is possible, the mutual-exclusivity of `clap` sub-commands prevents it from
    // actually happening.
    //
    // Creating a command which can run both might be useful future works.

    // Print an indication of which network is currently in use.
    let optional_testnet = clap_utils::parse_optional::<String>(matches, "network")?;
    let optional_testnet_dir = clap_utils::parse_optional::<PathBuf>(matches, "testnet-dir")?;

    let network_name = match (optional_testnet, optional_testnet_dir) {
        (Some(testnet), None) => testnet,
        (None, Some(testnet_dir)) => format!("custom ({})", testnet_dir.display()),
        (None, None) => DEFAULT_HARDCODED_NETWORK.to_string(),
        (Some(_), Some(_)) => panic!("CLI prevents both --network and --testnet-dir"),
    };

    if let Some(sub_matches) = matches.subcommand_matches(account_manager::CMD) {
        eprintln!("Running account manager for {} network", network_name);
        // Pass the entire `environment` to the account manager so it can run blocking operations.
        account_manager::run(sub_matches, environment)?;

        // Exit as soon as account manager returns control.
        return Ok(());
    }

    if let Some(sub_matches) = matches.subcommand_matches(validator_manager::CMD) {
        eprintln!("Running validator manager for {} network", network_name);

        // Pass the entire `environment` to the account manager so it can run blocking operations.
        validator_manager::run::<E>(sub_matches, environment)?;

        // Exit as soon as account manager returns control.
        return Ok(());
    }

    if let Some(sub_matches) = matches.subcommand_matches(database_manager::CMD) {
        info!(log, "Running database manager for {} network", network_name);
        // Pass the entire `environment` to the database manager so it can run blocking operations.
        database_manager::run(sub_matches, environment)?;

        // Exit as soon as database manager returns control.
        return Ok(());
    }

    info!(log, "Lighthouse started"; "version" => VERSION);
    info!(
        log,
        "Configured for network";
        "name" => &network_name
    );

    match matches.subcommand() {
        ("beacon_node", Some(matches)) => {
            let context = environment.core_context();
            let log = context.log().clone();
            let executor = context.executor.clone();
            let mut config = beacon_node::get_config::<E>(matches, &context)?;
            config.logger_config = logger_config;
            let shutdown_flag = matches.is_present("immediate-shutdown");
            // Dump configs if `dump-config` or `dump-chain-config` flags are set
            clap_utils::check_dump_configs::<_, E>(matches, &config, &context.eth2_config.spec)?;
            executor.clone().spawn(
                async move {
                    if let Err(e) = ProductionBeaconNode::new(context.clone(), config).await {
                        crit!(log, "Failed to start beacon node"; "reason" => e);
                        // Ignore the error since it always occurs during normal operation when
                        // shutting down.
                        let _ = executor
                            .shutdown_sender()
                            .try_send(ShutdownReason::Failure("Failed to start beacon node"));
                    } else if shutdown_flag {
                        let _ = executor.shutdown_sender().try_send(ShutdownReason::Success(
                            "Beacon node immediate shutdown triggered.",
                        ));
                    }
                },
                "beacon_node",
            );
        }
        ("validator_client", Some(matches)) => {
            let context = environment.core_context();
            let log = context.log().clone();
            let executor = context.executor.clone();
            let config = validator_client::Config::from_cli(matches, context.log())
                .map_err(|e| format!("Unable to initialize validator config: {}", e))?;
            let shutdown_flag = matches.is_present("immediate-shutdown");
            // Dump configs if `dump-config` or `dump-chain-config` flags are set
            clap_utils::check_dump_configs::<_, E>(matches, &config, &context.eth2_config.spec)?;
            if !shutdown_flag {
                executor.clone().spawn(
                    async move {
                        if let Err(e) = ProductionValidatorClient::new(context, config)
                            .and_then(|mut vc| async move { vc.start_service().await })
                            .await
                        {
                            crit!(log, "Failed to start validator client"; "reason" => e);
                            // Ignore the error since it always occurs during normal operation when
                            // shutting down.
                            let _ = executor.shutdown_sender().try_send(ShutdownReason::Failure(
                                "Failed to start validator client",
                            ));
                        }
                    },
                    "validator_client",
                );
            } else {
                let _ = executor.shutdown_sender().try_send(ShutdownReason::Success(
                    "Validator client immediate shutdown triggered.",
                ));
            }
        }
        _ => {
            crit!(log, "No subcommand supplied. See --help .");
            return Err("No subcommand supplied.".into());
        }
    };

    // Block this thread until we get a ctrl-c or a task sends a shutdown signal.
    let shutdown_reason = environment.block_until_shutdown_requested()?;
    info!(log, "Shutting down.."; "reason" => ?shutdown_reason);

    environment.fire_signal();

    // Shutdown the environment once all tasks have completed.
    environment.shutdown_on_idle();

    match shutdown_reason {
        ShutdownReason::Success(_) => Ok(()),
        ShutdownReason::Failure(msg) => Err(msg.to_string()),
    }
}<|MERGE_RESOLUTION|>--- conflicted
+++ resolved
@@ -364,37 +364,6 @@
         }
     }
 
-<<<<<<< HEAD
-=======
-    // read the `RUST_LOG` statement
-    let filter_layer = match tracing_subscriber::EnvFilter::try_from_default_env()
-        .or_else(|_| tracing_subscriber::EnvFilter::try_new("debug"))
-    {
-        Ok(filter) => filter,
-        Err(e) => {
-            eprintln!("Failed to initialize dependency logging {e}");
-            exit(1)
-        }
-    };
-
-    let turn_on_terminal_logs = matches.is_present("env_log");
-
-    if let Err(e) = tracing_subscriber::fmt()
-        .with_env_filter(filter_layer)
-        .with_writer(move || {
-            tracing_subscriber::fmt::writer::OptionalWriter::<std::io::Stdout>::from(
-                turn_on_terminal_logs.then(std::io::stdout),
-            )
-        })
-        .finish()
-        .with(logging::MetricsLayer)
-        .try_init()
-    {
-        eprintln!("Failed to initialize dependency logging {e}");
-        exit(1)
-    }
-
->>>>>>> 0d73f766
     let result = get_eth2_network_config(&matches).and_then(|eth2_network_config| {
         let eth_spec_id = eth2_network_config.eth_spec_id()?;
 
@@ -571,7 +540,9 @@
 
     let path = tracing_log_path.clone().unwrap();
 
-    logging::create_tracing_layer(path);
+    let turn_on_terminal_logs = matches.is_present("env_log");
+
+    logging::create_tracing_layer(path, turn_on_terminal_logs);
 
     // Allow Prometheus to export the time at which the process was started.
     metrics::expose_process_start_time(&log);
