[package]
name = "beacon_chain"
version = "0.2.0"
authors = ["Paul Hauner <paul@paulhauner.com>", "Age Manning <Age@AgeManning.com>"]
edition = "2021"
autotests = false # using a single test binary compiles faster

[features]
default = ["participation_metrics"]
write_ssz_files = []  # Writes debugging .ssz files to /tmp during block processing.
participation_metrics = []  # Exposes validator participation metrics to Prometheus.
fork_from_env = [] # Initialise the harness chain spec from the FORK_NAME env variable
<<<<<<< HEAD
withdrawals-processing = [
    "state_processing/withdrawals-processing",
    "execution_layer/withdrawals-processing",
]
spec-minimal = ["kzg/minimal-spec"]
=======
>>>>>>> d0368b04

[dev-dependencies]
maplit = "1.0.2"
environment = { path = "../../lighthouse/environment" }
serde_json = "1.0.58"

[dependencies]
serde_json = "1.0.58"
eth2_network_config = { path = "../../common/eth2_network_config"}
merkle_proof = { path = "../../consensus/merkle_proof" }
store = { path = "../store" }
parking_lot = "0.12.0"
lazy_static = "1.4.0"
smallvec = "1.6.1"
lighthouse_metrics = { path = "../../common/lighthouse_metrics" }
operation_pool = { path = "../operation_pool" }
rayon = "1.4.1"
serde = "1.0.116"
serde_derive = "1.0.116"
slog = { version = "2.5.2", features = ["max_level_trace"] }
sloggers = { version = "2.1.1", features = ["json"] }
slot_clock = { path = "../../common/slot_clock" }
eth2_hashing = "0.3.0"
eth2_ssz = "0.4.1"
eth2_ssz_types = "0.2.2"
eth2_ssz_derive = "0.3.1"
state_processing = { path = "../../consensus/state_processing" }
tree_hash = "0.4.1"
types = { path = "../../consensus/types" }
tokio = "1.14.0"
eth1 = { path = "../eth1" }
futures = "0.3.7"
genesis = { path = "../genesis" }
int_to_bytes = { path = "../../consensus/int_to_bytes" }
rand = "0.8.5"
proto_array = { path = "../../consensus/proto_array" }
lru = "0.7.1"
tempfile = "3.1.0"
bitvec = "0.20.4"
bls = { path = "../../crypto/bls" }
kzg = { path = "../../crypto/kzg" }
safe_arith = { path = "../../consensus/safe_arith" }
fork_choice = { path = "../../consensus/fork_choice" }
task_executor = { path = "../../common/task_executor" }
derivative = "2.1.1"
itertools = "0.10.0"
slasher = { path = "../../slasher" }
eth2 = { path = "../../common/eth2" }
strum = { version = "0.24.0", features = ["derive"] }
logging = { path = "../../common/logging" }
execution_layer = { path = "../execution_layer" }
sensitive_url = { path = "../../common/sensitive_url" }
superstruct = "0.5.0"
hex = "0.4.2"
exit-future = "0.2.0"
unused_port = {path = "../../common/unused_port"}
oneshot_broadcast = { path = "../../common/oneshot_broadcast" }

[[test]]
name = "beacon_chain_tests"
path = "tests/main.rs"<|MERGE_RESOLUTION|>--- conflicted
+++ resolved
@@ -10,14 +10,7 @@
 write_ssz_files = []  # Writes debugging .ssz files to /tmp during block processing.
 participation_metrics = []  # Exposes validator participation metrics to Prometheus.
 fork_from_env = [] # Initialise the harness chain spec from the FORK_NAME env variable
-<<<<<<< HEAD
-withdrawals-processing = [
-    "state_processing/withdrawals-processing",
-    "execution_layer/withdrawals-processing",
-]
 spec-minimal = ["kzg/minimal-spec"]
-=======
->>>>>>> d0368b04
 
 [dev-dependencies]
 maplit = "1.0.2"
