use super::batch::{BatchInfo, BatchProcessingResult, BatchState};
use crate::beacon_processor::{ChainSegmentProcessId, WorkEvent as BeaconWorkEvent};
use crate::sync::{
    manager::Id, network_context::SyncNetworkContext, BatchOperationOutcome, BatchProcessResult,
};
<<<<<<< HEAD
use beacon_chain::blob_verification::BlockWrapper;
use beacon_chain::{BeaconChainTypes, CountUnrealized};
=======
use beacon_chain::BeaconChainTypes;
>>>>>>> cc780aae
use fnv::FnvHashMap;
use lighthouse_network::{PeerAction, PeerId};
use rand::seq::SliceRandom;
use slog::{crit, debug, o, warn};
use std::collections::{btree_map::Entry, BTreeMap, HashSet};
use std::hash::{Hash, Hasher};
use types::{Epoch, EthSpec, Hash256, Slot};

/// Blocks are downloaded in batches from peers. This constant specifies how many epochs worth of
/// blocks per batch are requested _at most_. A batch may request less blocks to account for
/// already requested slots. There is a timeout for each batch request. If this value is too high,
/// we will negatively report peers with poor bandwidth. This can be set arbitrarily high, in which
/// case the responder will fill the response up to the max request size, assuming they have the
/// bandwidth to do so.
pub const EPOCHS_PER_BATCH: u64 = 1;

/// The maximum number of batches to queue before requesting more.
const BATCH_BUFFER_SIZE: u8 = 5;

/// A return type for functions that act on a `Chain` which informs the caller whether the chain
/// has been completed and should be removed or to be kept if further processing is
/// required.
///
/// Should be checked, since a failed chain must be removed. A chain that requested being removed
/// and continued is now in an inconsistent state.
pub type ProcessingResult = Result<KeepChain, RemoveChain>;

/// Reasons for removing a chain
#[derive(Debug)]
pub enum RemoveChain {
    EmptyPeerPool,
    ChainCompleted,
    /// A chain has failed. This boolean signals whether the chain should be blacklisted.
    ChainFailed {
        blacklist: bool,
        failing_batch: BatchId,
    },
    WrongBatchState(String),
    WrongChainState(String),
}

#[derive(Debug)]
pub struct KeepChain;

/// A chain identifier
pub type ChainId = u64;
pub type BatchId = Epoch;

/// A chain of blocks that need to be downloaded. Peers who claim to contain the target head
/// root are grouped into the peer pool and queried for batches when downloading the
/// chain.
pub struct SyncingChain<T: BeaconChainTypes> {
    /// A random id used to identify this chain.
    id: ChainId,

    /// The start of the chain segment. Any epoch previous to this one has been validated.
    pub start_epoch: Epoch,

    /// The target head slot.
    pub target_head_slot: Slot,

    /// The target head root.
    pub target_head_root: Hash256,

    /// Sorted map of batches undergoing some kind of processing.
    batches: BTreeMap<BatchId, BatchInfo<T::EthSpec>>,

    /// The peers that agree on the `target_head_slot` and `target_head_root` as a canonical chain
    /// and thus available to download this chain from, as well as the batches we are currently
    /// requesting.
    peers: FnvHashMap<PeerId, HashSet<BatchId>>,

    /// Starting epoch of the next batch that needs to be downloaded.
    to_be_downloaded: BatchId,

    /// Starting epoch of the batch that needs to be processed next.
    /// This is incremented as the chain advances.
    processing_target: BatchId,

    /// Optimistic head to sync.
    /// If a block is imported for this batch, the chain advances to this point.
    optimistic_start: Option<BatchId>,

    /// When a batch for an optimistic start is tried (either successful or not), it is stored to
    /// avoid trying it again due to chain stopping/re-starting on chain switching.
    attempted_optimistic_starts: HashSet<BatchId>,

    /// The current state of the chain.
    pub state: ChainSyncingState,

    /// The current processing batch, if any.
    current_processing_batch: Option<BatchId>,

    /// Batches validated by this chain.
    validated_batches: u64,

    /// The chain's log.
    log: slog::Logger,
}

#[derive(PartialEq, Debug)]
pub enum ChainSyncingState {
    /// The chain is not being synced.
    Stopped,
    /// The chain is undergoing syncing.
    Syncing,
}

impl<T: BeaconChainTypes> SyncingChain<T> {
    pub fn id(target_root: &Hash256, target_slot: &Slot) -> u64 {
        let mut hasher = std::collections::hash_map::DefaultHasher::new();
        (target_root, target_slot).hash(&mut hasher);
        hasher.finish()
    }

    #[allow(clippy::too_many_arguments)]
    pub fn new(
        start_epoch: Epoch,
        target_head_slot: Slot,
        target_head_root: Hash256,
        peer_id: PeerId,
        log: &slog::Logger,
    ) -> Self {
        let mut peers = FnvHashMap::default();
        peers.insert(peer_id, Default::default());

        let id = SyncingChain::<T>::id(&target_head_root, &target_head_slot);

        let target_slot = if is_finalized_segment {
            target_head_slot + (2 * T::EthSpec::slots_per_epoch()) + 1
        } else {
            target_head_slot
        };

        SyncingChain {
            id,
            start_epoch,
            target_head_slot: target_slot,
            target_head_root,
            batches: BTreeMap::new(),
            peers,
            to_be_downloaded: start_epoch,
            processing_target: start_epoch,
            optimistic_start: None,
            attempted_optimistic_starts: HashSet::default(),
            state: ChainSyncingState::Stopped,
            current_processing_batch: None,
            validated_batches: 0,
            log: log.new(o!("chain" => id)),
        }
    }

    /// Check if the chain has peers from which to process batches.
    pub fn available_peers(&self) -> usize {
        self.peers.len()
    }

    /// Get the chain's id.
    pub fn get_id(&self) -> ChainId {
        self.id
    }

    /// Peers currently syncing this chain.
    pub fn peers(&self) -> impl Iterator<Item = PeerId> + '_ {
        self.peers.keys().cloned()
    }

    /// Progress in epochs made by the chain
    pub fn validated_epochs(&self) -> u64 {
        self.validated_batches * EPOCHS_PER_BATCH
    }

    /// Removes a peer from the chain.
    /// If the peer has active batches, those are considered failed and re-requested.
    pub fn remove_peer(
        &mut self,
        peer_id: &PeerId,
        network: &mut SyncNetworkContext<T>,
    ) -> ProcessingResult {
        if let Some(batch_ids) = self.peers.remove(peer_id) {
            // fail the batches
            for id in batch_ids {
                if let Some(batch) = self.batches.get_mut(&id) {
                    if let BatchOperationOutcome::Failed { blacklist } =
                        batch.download_failed(true)?
                    {
                        return Err(RemoveChain::ChainFailed {
                            blacklist,
                            failing_batch: id,
                        });
                    }
                    self.retry_batch_download(network, id)?;
                } else {
                    debug!(self.log, "Batch not found while removing peer";
                        "peer" => %peer_id, "batch" => id)
                }
            }
        }

        if self.peers.is_empty() {
            Err(RemoveChain::EmptyPeerPool)
        } else {
            Ok(KeepChain)
        }
    }

    /// Returns the latest slot number that has been processed.
    fn current_processed_slot(&self) -> Slot {
        // the last slot we processed was included in the previous batch, and corresponds to the
        // first slot of the current target epoch
        self.processing_target
            .start_slot(T::EthSpec::slots_per_epoch())
    }

    /// A block has been received for a batch on this chain.
    /// If the block correctly completes the batch it will be processed if possible.
    pub fn on_block_response(
        &mut self,
        network: &mut SyncNetworkContext<T>,
        batch_id: BatchId,
        peer_id: &PeerId,
        request_id: Id,
        beacon_block: Option<BlockWrapper<T::EthSpec>>,
    ) -> ProcessingResult {
        // check if we have this batch
        let batch = match self.batches.get_mut(&batch_id) {
            None => {
                debug!(self.log, "Received a block for unknown batch"; "epoch" => batch_id);
                // A batch might get removed when the chain advances, so this is non fatal.
                return Ok(KeepChain);
            }
            Some(batch) => {
                // A batch could be retried without the peer failing the request (disconnecting/
                // sending an error /timeout) if the peer is removed from the chain for other
                // reasons. Check that this block belongs to the expected peer, and that the
                // request_id matches
                if !batch.is_expecting_block(peer_id, &request_id) {
                    return Ok(KeepChain);
                }
                batch
            }
        };

        if let Some(block) = beacon_block {
            // This is not a stream termination, simply add the block to the request
            batch.add_block(block)?;
            Ok(KeepChain)
        } else {
            // A stream termination has been sent. This batch has ended. Process a completed batch.
            // Remove the request from the peer's active batches
            self.peers
                .get_mut(peer_id)
                .map(|active_requests| active_requests.remove(&batch_id));

            match batch.download_completed() {
                Ok(received) => {
                    let awaiting_batches = batch_id
                        .saturating_sub(self.optimistic_start.unwrap_or(self.processing_target))
                        / EPOCHS_PER_BATCH;
                    debug!(self.log, "Completed batch received"; "epoch" => batch_id, "blocks" => received, "awaiting_batches" => awaiting_batches);

                    // pre-emptively request more blocks from peers whilst we process current blocks,
                    self.request_batches(network)?;
                    self.process_completed_batches(network)
                }
                Err(result) => {
                    let (expected_boundary, received_boundary, outcome) = result?;
                    warn!(self.log, "Batch received out of range blocks"; "expected_boundary" => expected_boundary, "received_boundary" => received_boundary,
                        "peer_id" => %peer_id, batch);

                    if let BatchOperationOutcome::Failed { blacklist } = outcome {
                        return Err(RemoveChain::ChainFailed {
                            blacklist,
                            failing_batch: batch_id,
                        });
                    }
                    // this batch can't be used, so we need to request it again.
                    self.retry_batch_download(network, batch_id)
                }
            }
        }
    }

    /// Processes the batch with the given id.
    /// The batch must exist and be ready for processing
    fn process_batch(
        &mut self,
        network: &mut SyncNetworkContext<T>,
        batch_id: BatchId,
    ) -> ProcessingResult {
        // Only process batches if this chain is Syncing, and only one at a time
        if self.state != ChainSyncingState::Syncing || self.current_processing_batch.is_some() {
            return Ok(KeepChain);
        }

        let beacon_processor_send = match network.processor_channel_if_enabled() {
            Some(channel) => channel,
            None => return Ok(KeepChain),
        };

        let batch = match self.batches.get_mut(&batch_id) {
            Some(batch) => batch,
            None => {
                return Err(RemoveChain::WrongChainState(format!(
                    "Trying to process a batch that does not exist: {}",
                    batch_id
                )));
            }
        };

        // NOTE: We send empty batches to the processor in order to trigger the block processor
        // result callback. This is done, because an empty batch could end a chain and the logic
        // for removing chains and checking completion is in the callback.

        let blocks = batch.start_processing()?;
        let process_id = ChainSegmentProcessId::RangeBatchId(self.id, batch_id);
        self.current_processing_batch = Some(batch_id);

        let work_event = BeaconWorkEvent::chain_segment(process_id, blocks);

        if let Err(e) = beacon_processor_send.try_send(work_event) {
            crit!(self.log, "Failed to send chain segment to processor."; "msg" => "process_batch",
                "error" => %e, "batch" => self.processing_target);
            // This is unlikely to happen but it would stall syncing since the batch now has no
            // blocks to continue, and the chain is expecting a processing result that won't
            // arrive.  To mitigate this, (fake) fail this processing so that the batch is
            // re-downloaded.
            self.on_batch_process_result(network, batch_id, &BatchProcessResult::NonFaultyFailure)
        } else {
            Ok(KeepChain)
        }
    }

    /// Processes the next ready batch, prioritizing optimistic batches over the processing target.
    fn process_completed_batches(
        &mut self,
        network: &mut SyncNetworkContext<T>,
    ) -> ProcessingResult {
        // Only process batches if this chain is Syncing and only process one batch at a time
        if self.state != ChainSyncingState::Syncing || self.current_processing_batch.is_some() {
            return Ok(KeepChain);
        }

        // Find the id of the batch we are going to process.
        //
        // First try our optimistic start, if any. If this batch is ready, we process it. If the
        // batch has not already been completed, check the current chain target.
        if let Some(epoch) = self.optimistic_start {
            if let Some(batch) = self.batches.get(&epoch) {
                let state = batch.state();
                match state {
                    BatchState::AwaitingProcessing(..) => {
                        // this batch is ready
                        debug!(self.log, "Processing optimistic start"; "epoch" => epoch);
                        return self.process_batch(network, epoch);
                    }
                    BatchState::Downloading(..) => {
                        // The optimistic batch is being downloaded. We wait for this before
                        // attempting to process other batches.
                        return Ok(KeepChain);
                    }
                    BatchState::Poisoned => unreachable!("Poisoned batch"),
                    BatchState::Processing(_)
                    | BatchState::AwaitingDownload
                    | BatchState::Failed => {
                        // these are all inconsistent states:
                        // - Processing -> `self.current_processing_batch` is None
                        // - Failed -> non recoverable batch. For an optimistic batch, it should
                        //   have been removed
                        // - AwaitingDownload -> A recoverable failed batch should have been
                        //   re-requested.
                        return Err(RemoveChain::WrongChainState(format!(
                            "Optimistic batch indicates inconsistent chain state: {:?}",
                            state
                        )));
                    }
                    BatchState::AwaitingValidation(_) => {
                        // If an optimistic start is given to the chain after the corresponding
                        // batch has been requested and processed we can land here. We drop the
                        // optimistic candidate since we can't conclude whether the batch included
                        // blocks or not at this point
                        debug!(self.log, "Dropping optimistic candidate"; "batch" => epoch);
                        self.optimistic_start = None;
                    }
                }
            }
        }

        // if the optimistic target can't be processed, check the processing target
        if let Some(batch) = self.batches.get(&self.processing_target) {
            let state = batch.state();
            match state {
                BatchState::AwaitingProcessing(..) => {
                    return self.process_batch(network, self.processing_target);
                }
                BatchState::Downloading(..) => {
                    // Batch is not ready, nothing to process
                }
                BatchState::Poisoned => unreachable!("Poisoned batch"),
                BatchState::Failed | BatchState::AwaitingDownload | BatchState::Processing(_) => {
                    // these are all inconsistent states:
                    // - Failed -> non recoverable batch. Chain should have beee removed
                    // - AwaitingDownload -> A recoverable failed batch should have been
                    //   re-requested.
                    // - Processing -> `self.current_processing_batch` is None
                    return Err(RemoveChain::WrongChainState(format!(
                        "Robust target batch indicates inconsistent chain state: {:?}",
                        state
                    )));
                }
                BatchState::AwaitingValidation(_) => {
                    // we can land here if an empty optimistic batch succeeds processing and is
                    // inside the download buffer (between `self.processing_target` and
                    // `self.to_be_downloaded`). In this case, eventually the chain advances to the
                    // batch (`self.processing_target` reaches this point).
                    debug!(self.log, "Chain encountered a robust batch awaiting validation"; "batch" => self.processing_target);

                    self.processing_target += EPOCHS_PER_BATCH;
                    if self.to_be_downloaded <= self.processing_target {
                        self.to_be_downloaded = self.processing_target + EPOCHS_PER_BATCH;
                    }
                    self.request_batches(network)?;
                }
            }
        } else {
            return Err(RemoveChain::WrongChainState(format!(
                "Batch not found for current processing target {}",
                self.processing_target
            )));
        }
        Ok(KeepChain)
    }

    /// The block processor has completed processing a batch. This function handles the result
    /// of the batch processor.
    pub fn on_batch_process_result(
        &mut self,
        network: &mut SyncNetworkContext<T>,
        batch_id: BatchId,
        result: &BatchProcessResult,
    ) -> ProcessingResult {
        // the first two cases are possible if the chain advances while waiting for a processing
        // result
        let batch = match &self.current_processing_batch {
            Some(processing_id) if *processing_id != batch_id => {
                debug!(self.log, "Unexpected batch result";
                    "batch_epoch" => batch_id, "expected_batch_epoch" => processing_id);
                return Ok(KeepChain);
            }
            None => {
                debug!(self.log, "Chain was not expecting a batch result";
                    "batch_epoch" => batch_id);
                return Ok(KeepChain);
            }
            _ => {
                // batch_id matches, continue
                self.current_processing_batch = None;
                self.batches.get_mut(&batch_id).ok_or_else(|| {
                    RemoveChain::WrongChainState(format!(
                        "Current processing batch not found: {}",
                        batch_id
                    ))
                })?
            }
        };

        let peer = batch.current_peer().cloned().ok_or_else(|| {
            RemoveChain::WrongBatchState(format!(
                "Processing target is in wrong state: {:?}",
                batch.state(),
            ))
        })?;

        // Log the process result and the batch for debugging purposes.
        debug!(self.log, "Batch processing result"; "result" => ?result, &batch,
            "batch_epoch" => batch_id, "client" => %network.client_type(&peer));

        // We consider three cases. Batch was successfully processed, Batch failed processing due
        // to a faulty peer, or batch failed processing but the peer can't be deemed faulty.
        match result {
            BatchProcessResult::Success { was_non_empty } => {
                batch.processing_completed(BatchProcessingResult::Success)?;

                if *was_non_empty {
                    // If the processed batch was not empty, we can validate previous unvalidated
                    // blocks.
                    self.advance_chain(network, batch_id);
                    // we register so that on chain switching we don't try it again
                    self.attempted_optimistic_starts.insert(batch_id);
                } else if self.optimistic_start == Some(batch_id) {
                    // check if this batch corresponds to an optimistic batch. In this case, we
                    // reject it as an optimistic candidate since the batch was empty
                    self.reject_optimistic_batch(
                        network,
                        false, /* do not re-request */
                        "batch was empty",
                    )?;
                }

                if batch_id == self.processing_target {
                    self.processing_target += EPOCHS_PER_BATCH;
                }

                // check if the chain has completed syncing
                if self.current_processed_slot() >= self.target_head_slot {
                    // chain is completed
                    Err(RemoveChain::ChainCompleted)
                } else {
                    // chain is not completed
                    // attempt to request more batches
                    self.request_batches(network)?;
                    // attempt to process more batches
                    self.process_completed_batches(network)
                }
            }
            BatchProcessResult::FaultyFailure {
                imported_blocks,
                penalty,
            } => {
                // Penalize the peer appropiately.
                network.report_peer(peer, *penalty, "faulty_batch");

                // Check if this batch is allowed to continue
                match batch.processing_completed(BatchProcessingResult::FaultyFailure)? {
                    BatchOperationOutcome::Continue => {
                        // Chain can continue. Check if it can be moved forward.
                        if *imported_blocks {
                            // At least one block was successfully verified and imported, so we can be sure all
                            // previous batches are valid and we only need to download the current failed
                            // batch.
                            self.advance_chain(network, batch_id);
                        }
                        // Handle this invalid batch, that is within the re-process retries limit.
                        self.handle_invalid_batch(network, batch_id)
                    }
                    BatchOperationOutcome::Failed { blacklist } => {
                        // Check that we have not exceeded the re-process retry counter,
                        // If a batch has exceeded the invalid batch lookup attempts limit, it means
                        // that it is likely all peers in this chain are are sending invalid batches
                        // repeatedly and are either malicious or faulty. We drop the chain and
                        // report all peers.
                        // There are some edge cases with forks that could land us in this situation.
                        // This should be unlikely, so we tolerate these errors, but not often.
                        warn!(
                            self.log,
                            "Batch failed to download. Dropping chain scoring peers";
                            "score_adjustment" => %penalty,
                            "batch_epoch"=> batch_id,
                        );

                        for (peer, _) in self.peers.drain() {
                            network.report_peer(peer, *penalty, "faulty_chain");
                        }
                        Err(RemoveChain::ChainFailed {
                            blacklist,
                            failing_batch: batch_id,
                        })
                    }
                }
            }
            BatchProcessResult::NonFaultyFailure => {
                batch.processing_completed(BatchProcessingResult::NonFaultyFailure)?;
                // Simply redownload the batch.
                self.retry_batch_download(network, batch_id)
            }
        }
    }

    fn reject_optimistic_batch(
        &mut self,
        network: &mut SyncNetworkContext<T>,
        redownload: bool,
        reason: &str,
    ) -> ProcessingResult {
        if let Some(epoch) = self.optimistic_start.take() {
            self.attempted_optimistic_starts.insert(epoch);
            // if this batch is inside the current processing range, keep it, otherwise drop
            // it. NOTE: this is done to prevent non-sequential batches coming from optimistic
            // starts from filling up the buffer size
            if epoch < self.to_be_downloaded {
                debug!(self.log, "Rejected optimistic batch left for future use"; "epoch" => %epoch, "reason" => reason);
                // this batch is now treated as any other batch, and re-requested for future use
                if redownload {
                    return self.retry_batch_download(network, epoch);
                }
            } else {
                debug!(self.log, "Rejected optimistic batch"; "epoch" => %epoch, "reason" => reason);
                self.batches.remove(&epoch);
            }
        }

        Ok(KeepChain)
    }

    /// Removes any batches previous to the given `validating_epoch` and updates the current
    /// boundaries of the chain.
    ///
    /// The `validating_epoch` must align with batch boundaries.
    ///
    /// If a previous batch has been validated and it had been re-processed, penalize the original
    /// peer.
    #[allow(clippy::modulo_one)]
    fn advance_chain(&mut self, network: &mut SyncNetworkContext<T>, validating_epoch: Epoch) {
        // make sure this epoch produces an advancement
        if validating_epoch <= self.start_epoch {
            return;
        }

        // safety check for batch boundaries
        if validating_epoch % EPOCHS_PER_BATCH != self.start_epoch % EPOCHS_PER_BATCH {
            crit!(self.log, "Validating Epoch is not aligned");
            return;
        }

        // batches in the range [BatchId, ..) (not yet validated)
        let remaining_batches = self.batches.split_off(&validating_epoch);
        // batches less than `validating_epoch`
        let removed_batches = std::mem::replace(&mut self.batches, remaining_batches);

        for (id, batch) in removed_batches.into_iter() {
            self.validated_batches = self.validated_batches.saturating_add(1);
            // only for batches awaiting validation can we be sure the last attempt is
            // right, and thus, that any different attempt is wrong
            match batch.state() {
                BatchState::AwaitingValidation(ref processed_attempt) => {
                    for attempt in batch.attempts() {
                        // The validated batch has been re-processed
                        if attempt.hash != processed_attempt.hash {
                            // The re-downloaded version was different
                            if processed_attempt.peer_id != attempt.peer_id {
                                // A different peer sent the correct batch, the previous peer did not
                                // We negatively score the original peer.
                                let action = PeerAction::LowToleranceError;
                                debug!(self.log, "Re-processed batch validated. Scoring original peer";
                                    "batch_epoch" => id, "score_adjustment" => %action,
                                    "original_peer" => %attempt.peer_id, "new_peer" => %processed_attempt.peer_id
                                );
                                network.report_peer(
                                    attempt.peer_id,
                                    action,
                                    "batch_reprocessed_original_peer",
                                );
                            } else {
                                // The same peer corrected it's previous mistake. There was an error, so we
                                // negative score the original peer.
                                let action = PeerAction::MidToleranceError;
                                debug!(self.log, "Re-processed batch validated by the same peer";
                                    "batch_epoch" => id, "score_adjustment" => %action,
                                    "original_peer" => %attempt.peer_id, "new_peer" => %processed_attempt.peer_id
                                );
                                network.report_peer(
                                    attempt.peer_id,
                                    action,
                                    "batch_reprocessed_same_peer",
                                );
                            }
                        }
                    }
                }
                BatchState::Downloading(peer, ..) => {
                    // remove this batch from the peer's active requests
                    if let Some(active_batches) = self.peers.get_mut(peer) {
                        active_batches.remove(&id);
                    }
                }
                BatchState::Failed | BatchState::Poisoned | BatchState::AwaitingDownload => crit!(
                    self.log,
                    "batch indicates inconsistent chain state while advancing chain"
                ),
                BatchState::AwaitingProcessing(..) => {}
                BatchState::Processing(_) => {
                    debug!(self.log, "Advancing chain while processing a batch"; "batch" => id, batch);
                    if let Some(processing_id) = self.current_processing_batch {
                        if id <= processing_id {
                            self.current_processing_batch = None;
                        }
                    }
                }
            }
        }

        self.processing_target = self.processing_target.max(validating_epoch);
        let old_start = self.start_epoch;
        self.start_epoch = validating_epoch;
        self.to_be_downloaded = self.to_be_downloaded.max(validating_epoch);
        if self.batches.contains_key(&self.to_be_downloaded) {
            // if a chain is advanced by Range beyond the previous `self.to_be_downloaded`, we
            // won't have this batch, so we need to request it.
            self.to_be_downloaded += EPOCHS_PER_BATCH;
        }
        if let Some(epoch) = self.optimistic_start {
            if epoch <= validating_epoch {
                self.optimistic_start = None;
            }
        }
        debug!(self.log, "Chain advanced"; "previous_start" => old_start,
            "new_start" => self.start_epoch, "processing_target" => self.processing_target);
    }

    /// An invalid batch has been received that could not be processed, but that can be retried.
    ///
    /// These events occur when a peer has successfully responded with blocks, but the blocks we
    /// have received are incorrect or invalid. This indicates the peer has not performed as
    /// intended and can result in downvoting a peer.
    fn handle_invalid_batch(
        &mut self,
        network: &mut SyncNetworkContext<T>,
        batch_id: BatchId,
    ) -> ProcessingResult {
        // The current batch could not be processed, indicating either the current or previous
        // batches are invalid.

        // The previous batch could be incomplete due to the block sizes being too large to fit in
        // a single RPC request or there could be consecutive empty batches which are not supposed
        // to be there

        // The current (sub-optimal) strategy is to simply re-request all batches that could
        // potentially be faulty. If a batch returns a different result than the original and
        // results in successful processing, we downvote the original peer that sent us the batch.

        if let Some(epoch) = self.optimistic_start {
            // If this batch is an optimistic batch, we reject this epoch as an optimistic
            // candidate and try to re download it
            if epoch == batch_id {
                return self.reject_optimistic_batch(network, true, "batch was invalid");
                // since this is the optimistic batch, we can't consider previous batches as
                // invalid.
            }
        }
        // this is our robust `processing_target`. All previous batches must be awaiting
        // validation
        let mut redownload_queue = Vec::new();

        for (id, batch) in self.batches.range_mut(..batch_id) {
            if let BatchOperationOutcome::Failed { blacklist } = batch.validation_failed()? {
                // remove the chain early
                return Err(RemoveChain::ChainFailed {
                    blacklist,
                    failing_batch: *id,
                });
            }
            redownload_queue.push(*id);
        }

        // no batch maxed out it process attempts, so now the chain's volatile progress must be
        // reset
        self.processing_target = self.start_epoch;

        for id in redownload_queue {
            self.retry_batch_download(network, id)?;
        }
        // finally, re-request the failed batch.
        self.retry_batch_download(network, batch_id)
    }

    pub fn stop_syncing(&mut self) {
        self.state = ChainSyncingState::Stopped;
    }

    /// Either a new chain, or an old one with a peer list
    /// This chain has been requested to start syncing.
    ///
    /// This could be new chain, or an old chain that is being resumed.
    pub fn start_syncing(
        &mut self,
        network: &mut SyncNetworkContext<T>,
        local_finalized_epoch: Epoch,
        optimistic_start_epoch: Epoch,
    ) -> ProcessingResult {
        // to avoid dropping local progress, we advance the chain wrt its batch boundaries. This
        let align = |epoch| {
            // start_epoch + (number of batches in between)*length_of_batch
            self.start_epoch + ((epoch - self.start_epoch) / EPOCHS_PER_BATCH) * EPOCHS_PER_BATCH
        };
        // get the *aligned* epoch that produces a batch containing the `local_finalized_epoch`
        let validating_epoch = align(local_finalized_epoch);
        // align the optimistic_start too.
        let optimistic_epoch = align(optimistic_start_epoch);

        // advance the chain to the new validating epoch
        self.advance_chain(network, validating_epoch);
        if self.optimistic_start.is_none()
            && optimistic_epoch > self.processing_target
            && !self.attempted_optimistic_starts.contains(&optimistic_epoch)
        {
            self.optimistic_start = Some(optimistic_epoch);
        }

        // update the state
        self.state = ChainSyncingState::Syncing;

        // begin requesting blocks from the peer pool, until all peers are exhausted.
        self.request_batches(network)?;

        // start processing batches if needed
        self.process_completed_batches(network)
    }

    /// Add a peer to the chain.
    ///
    /// If the chain is active, this starts requesting batches from this peer.
    pub fn add_peer(
        &mut self,
        network: &mut SyncNetworkContext<T>,
        peer_id: PeerId,
    ) -> ProcessingResult {
        // add the peer without overwriting its active requests
        if self.peers.entry(peer_id).or_default().is_empty() {
            // Either new or not, this peer is idle, try to request more batches
            self.request_batches(network)
        } else {
            Ok(KeepChain)
        }
    }

    /// An RPC error has occurred.
    ///
    /// If the batch exists it is re-requested.
    pub fn inject_error(
        &mut self,
        network: &mut SyncNetworkContext<T>,
        batch_id: BatchId,
        peer_id: &PeerId,
        request_id: Id,
    ) -> ProcessingResult {
        if let Some(batch) = self.batches.get_mut(&batch_id) {
            // A batch could be retried without the peer failing the request (disconnecting/
            // sending an error /timeout) if the peer is removed from the chain for other
            // reasons. Check that this block belongs to the expected peer
            if !batch.is_expecting_block(peer_id, &request_id) {
                return Ok(KeepChain);
            }
            debug!(self.log, "Batch failed. RPC Error"; "batch_epoch" => batch_id);
            if let Some(active_requests) = self.peers.get_mut(peer_id) {
                active_requests.remove(&batch_id);
            }
            if let BatchOperationOutcome::Failed { blacklist } = batch.download_failed(true)? {
                return Err(RemoveChain::ChainFailed {
                    blacklist,
                    failing_batch: batch_id,
                });
            }
            self.retry_batch_download(network, batch_id)
        } else {
            // this could be an error for an old batch, removed when the chain advances
            Ok(KeepChain)
        }
    }

    /// Sends and registers the request of a batch awaiting download.
    pub fn retry_batch_download(
        &mut self,
        network: &mut SyncNetworkContext<T>,
        batch_id: BatchId,
    ) -> ProcessingResult {
        let batch = match self.batches.get_mut(&batch_id) {
            Some(batch) => batch,
            None => return Ok(KeepChain),
        };

        // Find a peer to request the batch
        let failed_peers = batch.failed_peers();

        let new_peer = {
            let mut priorized_peers = self
                .peers
                .iter()
                .map(|(peer, requests)| (failed_peers.contains(peer), requests.len(), *peer))
                .collect::<Vec<_>>();
            // Sort peers prioritizing unrelated peers with less active requests.
            priorized_peers.sort_unstable();
            priorized_peers.get(0).map(|&(_, _, peer)| peer)
        };

        if let Some(peer) = new_peer {
            self.send_batch(network, batch_id, peer)
        } else {
            // If we are here the chain has no more peers
            Err(RemoveChain::EmptyPeerPool)
        }
    }

    /// Requests the batch assigned to the given id from a given peer.
    pub fn send_batch(
        &mut self,
        network: &mut SyncNetworkContext<T>,
        batch_id: BatchId,
        peer: PeerId,
    ) -> ProcessingResult {
        if let Some(batch) = self.batches.get_mut(&batch_id) {
            let (request, batch_type) = batch.to_blocks_by_range_request();
            match network.blocks_by_range_request(peer, batch_type, request, self.id, batch_id) {
                Ok(request_id) => {
                    // inform the batch about the new request
                    batch.start_downloading_from_peer(peer, request_id)?;
                    if self
                        .optimistic_start
                        .map(|epoch| epoch == batch_id)
                        .unwrap_or(false)
                    {
                        debug!(self.log, "Requesting optimistic batch"; "epoch" => batch_id, &batch);
                    } else {
                        debug!(self.log, "Requesting batch"; "epoch" => batch_id, &batch);
                    }
                    // register the batch for this peer
                    return self
                        .peers
                        .get_mut(&peer)
                        .map(|requests| {
                            requests.insert(batch_id);
                            Ok(KeepChain)
                        })
                        .unwrap_or_else(|| {
                            Err(RemoveChain::WrongChainState(format!(
                                "Sending batch to a peer that is not in the chain: {}",
                                peer
                            )))
                        });
                }
                Err(e) => {
                    // NOTE: under normal conditions this shouldn't happen but we handle it anyway
                    warn!(self.log, "Could not send batch request";
                        "batch_id" => batch_id, "error" => e, &batch);
                    // register the failed download and check if the batch can be retried
                    batch.start_downloading_from_peer(peer, 1)?; // fake request_id is not relevant
                    self.peers
                        .get_mut(&peer)
                        .map(|request| request.remove(&batch_id));
                    match batch.download_failed(true)? {
                        BatchOperationOutcome::Failed { blacklist } => {
                            return Err(RemoveChain::ChainFailed {
                                blacklist,
                                failing_batch: batch_id,
                            })
                        }
                        BatchOperationOutcome::Continue => {
                            return self.retry_batch_download(network, batch_id)
                        }
                    }
                }
            }
        }

        Ok(KeepChain)
    }

    /// Returns true if this chain is currently syncing.
    pub fn is_syncing(&self) -> bool {
        match self.state {
            ChainSyncingState::Syncing => true,
            ChainSyncingState::Stopped => false,
        }
    }

    /// Kickstarts the chain by sending for processing batches that are ready and requesting more
    /// batches if needed.
    pub fn resume(
        &mut self,
        network: &mut SyncNetworkContext<T>,
    ) -> Result<KeepChain, RemoveChain> {
        // Request more batches if needed.
        self.request_batches(network)?;
        // If there is any batch ready for processing, send it.
        self.process_completed_batches(network)
    }

    /// Attempts to request the next required batches from the peer pool if the chain is syncing. It will exhaust the peer
    /// pool and left over batches until the batch buffer is reached or all peers are exhausted.
    fn request_batches(&mut self, network: &mut SyncNetworkContext<T>) -> ProcessingResult {
        if !matches!(self.state, ChainSyncingState::Syncing) {
            return Ok(KeepChain);
        }

        // find the next pending batch and request it from the peer

        // randomize the peers for load balancing
        let mut rng = rand::thread_rng();
        let mut idle_peers = self
            .peers
            .iter()
            .filter_map(|(peer, requests)| {
                if requests.is_empty() {
                    Some(*peer)
                } else {
                    None
                }
            })
            .collect::<Vec<_>>();
        idle_peers.shuffle(&mut rng);

        // check if we have the batch for our optimistic start. If not, request it first.
        // We wait for this batch before requesting any other batches.
        if let Some(epoch) = self.optimistic_start {
            if let Entry::Vacant(entry) = self.batches.entry(epoch) {
                if let Some(peer) = idle_peers.pop() {
                    let batch_type = network.batch_type(epoch);
                    let optimistic_batch = BatchInfo::new(&epoch, EPOCHS_PER_BATCH, batch_type);
                    entry.insert(optimistic_batch);
                    self.send_batch(network, epoch, peer)?;
                }
            }
            return Ok(KeepChain);
        }

        while let Some(peer) = idle_peers.pop() {
            if let Some(batch_id) = self.include_next_batch(network) {
                // send the batch
                self.send_batch(network, batch_id, peer)?;
            } else {
                // No more batches, simply stop
                return Ok(KeepChain);
            }
        }

        Ok(KeepChain)
    }

    /// Creates the next required batch from the chain. If there are no more batches required,
    /// `false` is returned.
    fn include_next_batch(&mut self, network: &mut SyncNetworkContext<T>) -> Option<BatchId> {
        // don't request batches beyond the target head slot
        if self
            .to_be_downloaded
            .start_slot(T::EthSpec::slots_per_epoch())
            >= self.target_head_slot
        {
            return None;
        }
        // only request batches up to the buffer size limit
        // NOTE: we don't count batches in the AwaitingValidation state, to prevent stalling sync
        // if the current processing window is contained in a long range of skip slots.
        let in_buffer = |batch: &BatchInfo<T::EthSpec>| {
            matches!(
                batch.state(),
                BatchState::Downloading(..) | BatchState::AwaitingProcessing(..)
            )
        };
        if self
            .batches
            .iter()
            .filter(|&(_epoch, batch)| in_buffer(batch))
            .count()
            > BATCH_BUFFER_SIZE as usize
        {
            return None;
        }

        let batch_id = self.to_be_downloaded;
        // this batch could have been included already being an optimistic batch
        match self.batches.entry(batch_id) {
            Entry::Occupied(_) => {
                // this batch doesn't need downloading, let this same function decide the next batch
                self.to_be_downloaded += EPOCHS_PER_BATCH;
                self.include_next_batch(network)
            }
            Entry::Vacant(entry) => {
                let batch_type = network.batch_type(batch_id);
                entry.insert(BatchInfo::new(&batch_id, EPOCHS_PER_BATCH, batch_type));
                self.to_be_downloaded += EPOCHS_PER_BATCH;
                Some(batch_id)
            }
        }
    }
}

impl<T: BeaconChainTypes> slog::KV for &mut SyncingChain<T> {
    fn serialize(
        &self,
        record: &slog::Record,
        serializer: &mut dyn slog::Serializer,
    ) -> slog::Result {
        slog::KV::serialize(*self, record, serializer)
    }
}

impl<T: BeaconChainTypes> slog::KV for SyncingChain<T> {
    fn serialize(
        &self,
        record: &slog::Record,
        serializer: &mut dyn slog::Serializer,
    ) -> slog::Result {
        use slog::Value;
        serializer.emit_u64("id", self.id)?;
        Value::serialize(&self.start_epoch, record, "from", serializer)?;
        Value::serialize(
            &self.target_head_slot.epoch(T::EthSpec::slots_per_epoch()),
            record,
            "to",
            serializer,
        )?;
        serializer.emit_arguments("end_root", &format_args!("{}", self.target_head_root))?;
        Value::serialize(
            &self.processing_target,
            record,
            "current_target",
            serializer,
        )?;
        serializer.emit_usize("batches", self.batches.len())?;
        serializer.emit_usize("peers", self.peers.len())?;
        serializer.emit_u64("validated_batches", self.validated_batches)?;
        serializer.emit_arguments("state", &format_args!("{:?}", self.state))?;
        slog::Result::Ok(())
    }
}

use super::batch::WrongState as WrongBatchState;
impl From<WrongBatchState> for RemoveChain {
    fn from(err: WrongBatchState) -> Self {
        RemoveChain::WrongBatchState(err.0)
    }
}

impl RemoveChain {
    pub fn is_critical(&self) -> bool {
        matches!(
            self,
            RemoveChain::WrongBatchState(..) | RemoveChain::WrongChainState(..)
        )
    }
}<|MERGE_RESOLUTION|>--- conflicted
+++ resolved
@@ -3,12 +3,8 @@
 use crate::sync::{
     manager::Id, network_context::SyncNetworkContext, BatchOperationOutcome, BatchProcessResult,
 };
-<<<<<<< HEAD
 use beacon_chain::blob_verification::BlockWrapper;
-use beacon_chain::{BeaconChainTypes, CountUnrealized};
-=======
 use beacon_chain::BeaconChainTypes;
->>>>>>> cc780aae
 use fnv::FnvHashMap;
 use lighthouse_network::{PeerAction, PeerId};
 use rand::seq::SliceRandom;
@@ -137,16 +133,10 @@
 
         let id = SyncingChain::<T>::id(&target_head_root, &target_head_slot);
 
-        let target_slot = if is_finalized_segment {
-            target_head_slot + (2 * T::EthSpec::slots_per_epoch()) + 1
-        } else {
-            target_head_slot
-        };
-
         SyncingChain {
             id,
             start_epoch,
-            target_head_slot: target_slot,
+            target_head_slot,
             target_head_root,
             batches: BTreeMap::new(),
             peers,
