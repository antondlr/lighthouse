use crate::engines::ForkchoiceState;
use crate::http::{
<<<<<<< HEAD
    ENGINE_EXCHANGE_TRANSITION_CONFIGURATION_V1, ENGINE_FORKCHOICE_UPDATED_V1,
    ENGINE_FORKCHOICE_UPDATED_V2, ENGINE_GET_PAYLOAD_BODIES_BY_HASH_V1,
    ENGINE_GET_PAYLOAD_BODIES_BY_RANGE_V1, ENGINE_GET_PAYLOAD_V1, ENGINE_GET_PAYLOAD_V2,
    ENGINE_GET_PAYLOAD_V3, ENGINE_NEW_PAYLOAD_V1, ENGINE_NEW_PAYLOAD_V2, ENGINE_NEW_PAYLOAD_V3,
=======
    ENGINE_FORKCHOICE_UPDATED_V1, ENGINE_FORKCHOICE_UPDATED_V2,
    ENGINE_GET_PAYLOAD_BODIES_BY_HASH_V1, ENGINE_GET_PAYLOAD_BODIES_BY_RANGE_V1,
    ENGINE_GET_PAYLOAD_V1, ENGINE_GET_PAYLOAD_V2, ENGINE_NEW_PAYLOAD_V1, ENGINE_NEW_PAYLOAD_V2,
>>>>>>> 1373dcf0
};
use crate::BlobTxConversionError;
use eth2::types::{SsePayloadAttributes, SsePayloadAttributesV1, SsePayloadAttributesV2};
use ethers_core::types::Transaction;
use ethers_core::utils::rlp::{self, Decodable, Rlp};
use http::deposit_methods::RpcError;
pub use json_structures::{JsonWithdrawal, TransitionConfigurationV1};
use pretty_reqwest_error::PrettyReqwestError;
use reqwest::StatusCode;
use serde::{Deserialize, Serialize};
use std::convert::TryFrom;
use strum::IntoStaticStr;
use superstruct::superstruct;
use types::beacon_block_body::KzgCommitments;
use types::blob_sidecar::Blobs;
pub use types::{
    Address, EthSpec, ExecutionBlockHash, ExecutionPayload, ExecutionPayloadHeader,
    ExecutionPayloadRef, FixedVector, ForkName, Hash256, Transactions, Uint256, VariableList,
    Withdrawal, Withdrawals,
};
use types::{ExecutionPayloadCapella, ExecutionPayloadDeneb, ExecutionPayloadMerge, KzgProofs};

pub mod auth;
pub mod http;
pub mod json_structures;

pub const LATEST_TAG: &str = "latest";

pub type PayloadId = [u8; 8];

#[derive(Debug)]
pub enum Error {
    HttpClient(PrettyReqwestError),
    Auth(auth::Error),
    BadResponse(String),
    RequestFailed(String),
    InvalidExecutePayloadResponse(&'static str),
    JsonRpc(RpcError),
    Json(serde_json::Error),
    ServerMessage { code: i64, message: String },
    Eip155Failure,
    IsSyncing,
    ExecutionBlockNotFound(ExecutionBlockHash),
    ExecutionHeadBlockNotFound,
    ParentHashEqualsBlockHash(ExecutionBlockHash),
    PayloadIdUnavailable,
    TransitionConfigurationMismatch,
    PayloadConversionLogicFlaw,
    SszError(ssz_types::Error),
    DeserializeWithdrawals(ssz_types::Error),
    BuilderApi(builder_client::Error),
    IncorrectStateVariant,
    RequiredMethodUnsupported(&'static str),
    UnsupportedForkVariant(String),
    BadConversion(String),
    RlpDecoderError(rlp::DecoderError),
    BlobTxConversionError(BlobTxConversionError),
}

impl From<reqwest::Error> for Error {
    fn from(e: reqwest::Error) -> Self {
        if matches!(
            e.status(),
            Some(StatusCode::UNAUTHORIZED) | Some(StatusCode::FORBIDDEN)
        ) {
            Error::Auth(auth::Error::InvalidToken)
        } else {
            Error::HttpClient(e.into())
        }
    }
}

impl From<serde_json::Error> for Error {
    fn from(e: serde_json::Error) -> Self {
        Error::Json(e)
    }
}

impl From<auth::Error> for Error {
    fn from(e: auth::Error) -> Self {
        Error::Auth(e)
    }
}

impl From<builder_client::Error> for Error {
    fn from(e: builder_client::Error) -> Self {
        Error::BuilderApi(e)
    }
}

impl From<rlp::DecoderError> for Error {
    fn from(e: rlp::DecoderError) -> Self {
        Error::RlpDecoderError(e)
    }
}

impl From<ssz_types::Error> for Error {
    fn from(e: ssz_types::Error) -> Self {
        Error::SszError(e)
    }
}

impl From<BlobTxConversionError> for Error {
    fn from(e: BlobTxConversionError) -> Self {
        Error::BlobTxConversionError(e)
    }
}

#[derive(Clone, Copy, Debug, PartialEq, IntoStaticStr)]
#[strum(serialize_all = "snake_case")]
pub enum PayloadStatusV1Status {
    Valid,
    Invalid,
    Syncing,
    Accepted,
    InvalidBlockHash,
}

#[derive(Clone, Debug, PartialEq)]
pub struct PayloadStatusV1 {
    pub status: PayloadStatusV1Status,
    pub latest_valid_hash: Option<ExecutionBlockHash>,
    pub validation_error: Option<String>,
}

#[derive(Clone, Copy, Debug, PartialEq, Serialize)]
#[serde(untagged)]
pub enum BlockByNumberQuery<'a> {
    Tag(&'a str),
}

/// Representation of an exection block with enough detail to determine the terminal PoW block.
///
/// See `get_pow_block_hash_at_total_difficulty`.
#[derive(Clone, Copy, Debug, PartialEq, Serialize, Deserialize)]
#[serde(rename_all = "camelCase")]
pub struct ExecutionBlock {
    #[serde(rename = "hash")]
    pub block_hash: ExecutionBlockHash,
    #[serde(rename = "number", with = "serde_utils::u64_hex_be")]
    pub block_number: u64,
    pub parent_hash: ExecutionBlockHash,
    pub total_difficulty: Uint256,
    #[serde(with = "serde_utils::u64_hex_be")]
    pub timestamp: u64,
}

/// Representation of an execution block with enough detail to reconstruct a payload.
#[superstruct(
    variants(Merge, Capella, Deneb),
    variant_attributes(
        derive(Clone, Debug, PartialEq, Serialize, Deserialize,),
        serde(bound = "T: EthSpec", rename_all = "camelCase"),
    ),
    cast_error(ty = "Error", expr = "Error::IncorrectStateVariant"),
    partial_getter_error(ty = "Error", expr = "Error::IncorrectStateVariant")
)]
#[derive(Clone, Debug, PartialEq, Serialize, Deserialize)]
#[serde(bound = "T: EthSpec", rename_all = "camelCase", untagged)]
pub struct ExecutionBlockWithTransactions<T: EthSpec> {
    pub parent_hash: ExecutionBlockHash,
    #[serde(alias = "miner")]
    pub fee_recipient: Address,
    pub state_root: Hash256,
    pub receipts_root: Hash256,
    #[serde(with = "ssz_types::serde_utils::hex_fixed_vec")]
    pub logs_bloom: FixedVector<u8, T::BytesPerLogsBloom>,
    #[serde(alias = "mixHash")]
    pub prev_randao: Hash256,
    #[serde(rename = "number", with = "serde_utils::u64_hex_be")]
    pub block_number: u64,
    #[serde(with = "serde_utils::u64_hex_be")]
    pub gas_limit: u64,
    #[serde(with = "serde_utils::u64_hex_be")]
    pub gas_used: u64,
    #[serde(with = "serde_utils::u64_hex_be")]
    pub timestamp: u64,
    #[serde(with = "ssz_types::serde_utils::hex_var_list")]
    pub extra_data: VariableList<u8, T::MaxExtraDataBytes>,
    pub base_fee_per_gas: Uint256,
    #[serde(rename = "hash")]
    pub block_hash: ExecutionBlockHash,
    pub transactions: Vec<Transaction>,
    #[superstruct(only(Capella, Deneb))]
    pub withdrawals: Vec<JsonWithdrawal>,
    #[superstruct(only(Deneb))]
    #[serde(with = "serde_utils::u64_hex_be")]
    pub data_gas_used: u64,
    #[superstruct(only(Deneb))]
    #[serde(with = "serde_utils::u64_hex_be")]
    pub excess_data_gas: u64,
}

impl<T: EthSpec> TryFrom<ExecutionPayload<T>> for ExecutionBlockWithTransactions<T> {
    type Error = Error;

    fn try_from(payload: ExecutionPayload<T>) -> Result<Self, Error> {
        let json_payload = match payload {
            ExecutionPayload::Merge(block) => Self::Merge(ExecutionBlockWithTransactionsMerge {
                parent_hash: block.parent_hash,
                fee_recipient: block.fee_recipient,
                state_root: block.state_root,
                receipts_root: block.receipts_root,
                logs_bloom: block.logs_bloom,
                prev_randao: block.prev_randao,
                block_number: block.block_number,
                gas_limit: block.gas_limit,
                gas_used: block.gas_used,
                timestamp: block.timestamp,
                extra_data: block.extra_data,
                base_fee_per_gas: block.base_fee_per_gas,
                block_hash: block.block_hash,
                transactions: block
                    .transactions
                    .iter()
                    .map(|tx| Transaction::decode(&Rlp::new(tx)))
                    .collect::<Result<Vec<_>, _>>()?,
            }),
            ExecutionPayload::Capella(block) => {
                Self::Capella(ExecutionBlockWithTransactionsCapella {
                    parent_hash: block.parent_hash,
                    fee_recipient: block.fee_recipient,
                    state_root: block.state_root,
                    receipts_root: block.receipts_root,
                    logs_bloom: block.logs_bloom,
                    prev_randao: block.prev_randao,
                    block_number: block.block_number,
                    gas_limit: block.gas_limit,
                    gas_used: block.gas_used,
                    timestamp: block.timestamp,
                    extra_data: block.extra_data,
                    base_fee_per_gas: block.base_fee_per_gas,
                    block_hash: block.block_hash,
                    transactions: block
                        .transactions
                        .iter()
                        .map(|tx| Transaction::decode(&Rlp::new(tx)))
                        .collect::<Result<Vec<_>, _>>()?,
                    withdrawals: Vec::from(block.withdrawals)
                        .into_iter()
                        .map(|withdrawal| withdrawal.into())
                        .collect(),
                })
            }
            ExecutionPayload::Deneb(block) => Self::Deneb(ExecutionBlockWithTransactionsDeneb {
                parent_hash: block.parent_hash,
                fee_recipient: block.fee_recipient,
                state_root: block.state_root,
                receipts_root: block.receipts_root,
                logs_bloom: block.logs_bloom,
                prev_randao: block.prev_randao,
                block_number: block.block_number,
                gas_limit: block.gas_limit,
                gas_used: block.gas_used,
                timestamp: block.timestamp,
                extra_data: block.extra_data,
                base_fee_per_gas: block.base_fee_per_gas,
                block_hash: block.block_hash,
                transactions: block
                    .transactions
                    .iter()
                    .map(|tx| Transaction::decode(&Rlp::new(tx)))
                    .collect::<Result<Vec<_>, _>>()?,
                withdrawals: Vec::from(block.withdrawals)
                    .into_iter()
                    .map(|withdrawal| withdrawal.into())
                    .collect(),
                data_gas_used: block.data_gas_used,
                excess_data_gas: block.excess_data_gas,
            }),
        };
        Ok(json_payload)
    }
}

#[superstruct(
    variants(V1, V2),
    variant_attributes(derive(Clone, Debug, Eq, Hash, PartialEq),),
    cast_error(ty = "Error", expr = "Error::IncorrectStateVariant"),
    partial_getter_error(ty = "Error", expr = "Error::IncorrectStateVariant")
)]
#[derive(Clone, Debug, Eq, Hash, PartialEq)]
pub struct PayloadAttributes {
    #[superstruct(getter(copy))]
    pub timestamp: u64,
    #[superstruct(getter(copy))]
    pub prev_randao: Hash256,
    #[superstruct(getter(copy))]
    pub suggested_fee_recipient: Address,
    #[superstruct(only(V2))]
    pub withdrawals: Vec<Withdrawal>,
}

impl PayloadAttributes {
    pub fn new(
        timestamp: u64,
        prev_randao: Hash256,
        suggested_fee_recipient: Address,
        withdrawals: Option<Vec<Withdrawal>>,
    ) -> Self {
        match withdrawals {
            Some(withdrawals) => PayloadAttributes::V2(PayloadAttributesV2 {
                timestamp,
                prev_randao,
                suggested_fee_recipient,
                withdrawals,
            }),
            None => PayloadAttributes::V1(PayloadAttributesV1 {
                timestamp,
                prev_randao,
                suggested_fee_recipient,
            }),
        }
    }
}

impl From<PayloadAttributes> for SsePayloadAttributes {
    fn from(pa: PayloadAttributes) -> Self {
        match pa {
            PayloadAttributes::V1(PayloadAttributesV1 {
                timestamp,
                prev_randao,
                suggested_fee_recipient,
            }) => Self::V1(SsePayloadAttributesV1 {
                timestamp,
                prev_randao,
                suggested_fee_recipient,
            }),
            PayloadAttributes::V2(PayloadAttributesV2 {
                timestamp,
                prev_randao,
                suggested_fee_recipient,
                withdrawals,
            }) => Self::V2(SsePayloadAttributesV2 {
                timestamp,
                prev_randao,
                suggested_fee_recipient,
                withdrawals,
            }),
        }
    }
}

#[derive(Clone, Debug, PartialEq)]
pub struct ForkchoiceUpdatedResponse {
    pub payload_status: PayloadStatusV1,
    pub payload_id: Option<PayloadId>,
}

#[derive(Clone, Copy, Debug, PartialEq)]
pub enum ProposeBlindedBlockResponseStatus {
    Valid,
    Invalid,
    Syncing,
}

#[derive(Clone, Debug, PartialEq)]
pub struct ProposeBlindedBlockResponse {
    pub status: ProposeBlindedBlockResponseStatus,
    pub latest_valid_hash: Option<Hash256>,
    pub validation_error: Option<String>,
}

#[superstruct(
    variants(Merge, Capella, Deneb),
    variant_attributes(derive(Clone, Debug, PartialEq),),
    map_into(ExecutionPayload),
    map_ref_into(ExecutionPayloadRef),
    cast_error(ty = "Error", expr = "Error::IncorrectStateVariant"),
    partial_getter_error(ty = "Error", expr = "Error::IncorrectStateVariant")
)]
#[derive(Clone, Debug, PartialEq)]
pub struct GetPayloadResponse<T: EthSpec> {
    #[superstruct(only(Merge), partial_getter(rename = "execution_payload_merge"))]
    pub execution_payload: ExecutionPayloadMerge<T>,
    #[superstruct(only(Capella), partial_getter(rename = "execution_payload_capella"))]
    pub execution_payload: ExecutionPayloadCapella<T>,
    #[superstruct(only(Deneb), partial_getter(rename = "execution_payload_deneb"))]
    pub execution_payload: ExecutionPayloadDeneb<T>,
    pub block_value: Uint256,
    #[superstruct(only(Deneb))]
    pub blobs_bundle: BlobsBundleV1<T>,
}

impl<'a, T: EthSpec> From<GetPayloadResponseRef<'a, T>> for ExecutionPayloadRef<'a, T> {
    fn from(response: GetPayloadResponseRef<'a, T>) -> Self {
        map_get_payload_response_ref_into_execution_payload_ref!(&'a _, response, |inner, cons| {
            cons(&inner.execution_payload)
        })
    }
}

impl<T: EthSpec> From<GetPayloadResponse<T>> for ExecutionPayload<T> {
    fn from(response: GetPayloadResponse<T>) -> Self {
        map_get_payload_response_into_execution_payload!(response, |inner, cons| {
            cons(inner.execution_payload)
        })
    }
}

impl<T: EthSpec> From<GetPayloadResponse<T>>
    for (ExecutionPayload<T>, Uint256, Option<BlobsBundleV1<T>>)
{
    fn from(response: GetPayloadResponse<T>) -> Self {
        match response {
            GetPayloadResponse::Merge(inner) => (
                ExecutionPayload::Merge(inner.execution_payload),
                inner.block_value,
                None,
            ),
            GetPayloadResponse::Capella(inner) => (
                ExecutionPayload::Capella(inner.execution_payload),
                inner.block_value,
                None,
            ),
            GetPayloadResponse::Deneb(inner) => (
                ExecutionPayload::Deneb(inner.execution_payload),
                inner.block_value,
                Some(inner.blobs_bundle),
            ),
        }
    }
}

impl<T: EthSpec> GetPayloadResponse<T> {
    pub fn execution_payload_ref(&self) -> ExecutionPayloadRef<T> {
        self.to_ref().into()
    }
}

#[derive(Clone, Debug)]
pub struct ExecutionPayloadBodyV1<E: EthSpec> {
    pub transactions: Transactions<E>,
    pub withdrawals: Option<Withdrawals<E>>,
}

impl<E: EthSpec> ExecutionPayloadBodyV1<E> {
    pub fn to_payload(
        self,
        header: ExecutionPayloadHeader<E>,
    ) -> Result<ExecutionPayload<E>, String> {
        match header {
            ExecutionPayloadHeader::Merge(header) => {
                if self.withdrawals.is_some() {
                    return Err(format!(
                        "block {} is merge but payload body has withdrawals",
                        header.block_hash
                    ));
                }
                Ok(ExecutionPayload::Merge(ExecutionPayloadMerge {
                    parent_hash: header.parent_hash,
                    fee_recipient: header.fee_recipient,
                    state_root: header.state_root,
                    receipts_root: header.receipts_root,
                    logs_bloom: header.logs_bloom,
                    prev_randao: header.prev_randao,
                    block_number: header.block_number,
                    gas_limit: header.gas_limit,
                    gas_used: header.gas_used,
                    timestamp: header.timestamp,
                    extra_data: header.extra_data,
                    base_fee_per_gas: header.base_fee_per_gas,
                    block_hash: header.block_hash,
                    transactions: self.transactions,
                }))
            }
            ExecutionPayloadHeader::Capella(header) => {
                if let Some(withdrawals) = self.withdrawals {
                    Ok(ExecutionPayload::Capella(ExecutionPayloadCapella {
                        parent_hash: header.parent_hash,
                        fee_recipient: header.fee_recipient,
                        state_root: header.state_root,
                        receipts_root: header.receipts_root,
                        logs_bloom: header.logs_bloom,
                        prev_randao: header.prev_randao,
                        block_number: header.block_number,
                        gas_limit: header.gas_limit,
                        gas_used: header.gas_used,
                        timestamp: header.timestamp,
                        extra_data: header.extra_data,
                        base_fee_per_gas: header.base_fee_per_gas,
                        block_hash: header.block_hash,
                        transactions: self.transactions,
                        withdrawals,
                    }))
                } else {
                    Err(format!(
                        "block {} is capella but payload body doesn't have withdrawals",
                        header.block_hash
                    ))
                }
            }
            ExecutionPayloadHeader::Deneb(header) => {
                if let Some(withdrawals) = self.withdrawals {
                    Ok(ExecutionPayload::Deneb(ExecutionPayloadDeneb {
                        parent_hash: header.parent_hash,
                        fee_recipient: header.fee_recipient,
                        state_root: header.state_root,
                        receipts_root: header.receipts_root,
                        logs_bloom: header.logs_bloom,
                        prev_randao: header.prev_randao,
                        block_number: header.block_number,
                        gas_limit: header.gas_limit,
                        gas_used: header.gas_used,
                        timestamp: header.timestamp,
                        extra_data: header.extra_data,
                        base_fee_per_gas: header.base_fee_per_gas,
                        block_hash: header.block_hash,
                        transactions: self.transactions,
                        withdrawals,
                        data_gas_used: header.data_gas_used,
                        excess_data_gas: header.excess_data_gas,
                    }))
                } else {
                    Err(format!(
                        "block {} is post capella but payload body doesn't have withdrawals",
                        header.block_hash
                    ))
                }
            }
        }
    }
}

#[derive(Clone, Default, Debug, PartialEq)]
pub struct BlobsBundleV1<E: EthSpec> {
    pub commitments: KzgCommitments<E>,
    pub proofs: KzgProofs<E>,
    pub blobs: Blobs<E>,
}

#[derive(Clone, Copy, Debug)]
pub struct EngineCapabilities {
    pub new_payload_v1: bool,
    pub new_payload_v2: bool,
    pub new_payload_v3: bool,
    pub forkchoice_updated_v1: bool,
    pub forkchoice_updated_v2: bool,
    pub get_payload_bodies_by_hash_v1: bool,
    pub get_payload_bodies_by_range_v1: bool,
    pub get_payload_v1: bool,
    pub get_payload_v2: bool,
<<<<<<< HEAD
    pub get_payload_v3: bool,
    pub exchange_transition_configuration_v1: bool,
=======
>>>>>>> 1373dcf0
}

impl EngineCapabilities {
    pub fn to_response(&self) -> Vec<&str> {
        let mut response = Vec::new();
        if self.new_payload_v1 {
            response.push(ENGINE_NEW_PAYLOAD_V1);
        }
        if self.new_payload_v2 {
            response.push(ENGINE_NEW_PAYLOAD_V2);
        }
        if self.new_payload_v3 {
            response.push(ENGINE_NEW_PAYLOAD_V3);
        }
        if self.forkchoice_updated_v1 {
            response.push(ENGINE_FORKCHOICE_UPDATED_V1);
        }
        if self.forkchoice_updated_v2 {
            response.push(ENGINE_FORKCHOICE_UPDATED_V2);
        }
        if self.get_payload_bodies_by_hash_v1 {
            response.push(ENGINE_GET_PAYLOAD_BODIES_BY_HASH_V1);
        }
        if self.get_payload_bodies_by_range_v1 {
            response.push(ENGINE_GET_PAYLOAD_BODIES_BY_RANGE_V1);
        }
        if self.get_payload_v1 {
            response.push(ENGINE_GET_PAYLOAD_V1);
        }
        if self.get_payload_v2 {
            response.push(ENGINE_GET_PAYLOAD_V2);
        }
<<<<<<< HEAD
        if self.get_payload_v3 {
            response.push(ENGINE_GET_PAYLOAD_V3);
        }
        if self.exchange_transition_configuration_v1 {
            response.push(ENGINE_EXCHANGE_TRANSITION_CONFIGURATION_V1);
        }
=======
>>>>>>> 1373dcf0

        response
    }
}<|MERGE_RESOLUTION|>--- conflicted
+++ resolved
@@ -1,15 +1,9 @@
 use crate::engines::ForkchoiceState;
 use crate::http::{
-<<<<<<< HEAD
-    ENGINE_EXCHANGE_TRANSITION_CONFIGURATION_V1, ENGINE_FORKCHOICE_UPDATED_V1,
-    ENGINE_FORKCHOICE_UPDATED_V2, ENGINE_GET_PAYLOAD_BODIES_BY_HASH_V1,
-    ENGINE_GET_PAYLOAD_BODIES_BY_RANGE_V1, ENGINE_GET_PAYLOAD_V1, ENGINE_GET_PAYLOAD_V2,
-    ENGINE_GET_PAYLOAD_V3, ENGINE_NEW_PAYLOAD_V1, ENGINE_NEW_PAYLOAD_V2, ENGINE_NEW_PAYLOAD_V3,
-=======
     ENGINE_FORKCHOICE_UPDATED_V1, ENGINE_FORKCHOICE_UPDATED_V2,
     ENGINE_GET_PAYLOAD_BODIES_BY_HASH_V1, ENGINE_GET_PAYLOAD_BODIES_BY_RANGE_V1,
-    ENGINE_GET_PAYLOAD_V1, ENGINE_GET_PAYLOAD_V2, ENGINE_NEW_PAYLOAD_V1, ENGINE_NEW_PAYLOAD_V2,
->>>>>>> 1373dcf0
+    ENGINE_GET_PAYLOAD_V1, ENGINE_GET_PAYLOAD_V2, ENGINE_GET_PAYLOAD_V3, ENGINE_NEW_PAYLOAD_V1,
+    ENGINE_NEW_PAYLOAD_V2, ENGINE_NEW_PAYLOAD_V3,
 };
 use crate::BlobTxConversionError;
 use eth2::types::{SsePayloadAttributes, SsePayloadAttributesV1, SsePayloadAttributesV2};
@@ -552,11 +546,7 @@
     pub get_payload_bodies_by_range_v1: bool,
     pub get_payload_v1: bool,
     pub get_payload_v2: bool,
-<<<<<<< HEAD
     pub get_payload_v3: bool,
-    pub exchange_transition_configuration_v1: bool,
-=======
->>>>>>> 1373dcf0
 }
 
 impl EngineCapabilities {
@@ -589,15 +579,9 @@
         if self.get_payload_v2 {
             response.push(ENGINE_GET_PAYLOAD_V2);
         }
-<<<<<<< HEAD
         if self.get_payload_v3 {
             response.push(ENGINE_GET_PAYLOAD_V3);
         }
-        if self.exchange_transition_configuration_v1 {
-            response.push(ENGINE_EXCHANGE_TRANSITION_CONFIGURATION_V1);
-        }
-=======
->>>>>>> 1373dcf0
 
         response
     }
