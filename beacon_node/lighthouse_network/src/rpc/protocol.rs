use super::methods::*;
use crate::rpc::{
    codec::{base::BaseInboundCodec, ssz_snappy::SSZSnappyInboundCodec, InboundCodec},
    methods::{MaxErrorLen, ResponseTermination, MAX_ERROR_LEN},
    MaxRequestBlocks, MAX_REQUEST_BLOCKS,
};
use futures::future::BoxFuture;
use futures::prelude::{AsyncRead, AsyncWrite};
use futures::{FutureExt, StreamExt};
use libp2p::core::{InboundUpgrade, ProtocolName, UpgradeInfo};
use ssz::Encode;
use ssz_types::VariableList;
use std::io;
use std::marker::PhantomData;
use std::sync::Arc;
use std::time::Duration;
use strum::{AsRefStr, Display, EnumString, IntoStaticStr};
use tokio_io_timeout::TimeoutStream;
use tokio_util::{
    codec::Framed,
    compat::{Compat, FuturesAsyncReadCompatExt},
};
use types::BlobsSidecar;
use types::{
<<<<<<< HEAD
    BeaconBlock, BeaconBlockAltair, BeaconBlockBase, BeaconBlockMerge, EmptyBlock, EthSpec,
    ForkContext, ForkName, Hash256, MainnetEthSpec, Signature, SignedBeaconBlock,
=======
    BeaconBlock, BeaconBlockAltair, BeaconBlockBase, BeaconBlockCapella, BeaconBlockMerge, Blob,
    EmptyBlock, EthSpec, ForkContext, ForkName, Hash256, MainnetEthSpec, Signature,
    SignedBeaconBlock,
>>>>>>> 17d9a620
};

lazy_static! {
    // Note: Hardcoding the `EthSpec` type for `SignedBeaconBlock` as min/max values is
    // same across different `EthSpec` implementations.
    pub static ref SIGNED_BEACON_BLOCK_BASE_MIN: usize = SignedBeaconBlock::<MainnetEthSpec>::from_block(
        BeaconBlock::Base(BeaconBlockBase::<MainnetEthSpec>::empty(&MainnetEthSpec::default_spec())),
        Signature::empty(),
    )
    .as_ssz_bytes()
    .len();
    pub static ref SIGNED_BEACON_BLOCK_BASE_MAX: usize = SignedBeaconBlock::<MainnetEthSpec>::from_block(
        BeaconBlock::Base(BeaconBlockBase::full(&MainnetEthSpec::default_spec())),
        Signature::empty(),
    )
    .as_ssz_bytes()
    .len();

    pub static ref SIGNED_BEACON_BLOCK_ALTAIR_MIN: usize = SignedBeaconBlock::<MainnetEthSpec>::from_block(
        BeaconBlock::Altair(BeaconBlockAltair::<MainnetEthSpec>::empty(&MainnetEthSpec::default_spec())),
        Signature::empty(),
    )
    .as_ssz_bytes()
    .len();
    pub static ref SIGNED_BEACON_BLOCK_ALTAIR_MAX: usize = SignedBeaconBlock::<MainnetEthSpec>::from_block(
        BeaconBlock::Altair(BeaconBlockAltair::full(&MainnetEthSpec::default_spec())),
        Signature::empty(),
    )
    .as_ssz_bytes()
    .len();

    pub static ref SIGNED_BEACON_BLOCK_MERGE_MIN: usize = SignedBeaconBlock::<MainnetEthSpec>::from_block(
        BeaconBlock::Merge(BeaconBlockMerge::<MainnetEthSpec>::empty(&MainnetEthSpec::default_spec())),
        Signature::empty(),
    )
    .as_ssz_bytes()
    .len();

    pub static ref SIGNED_BEACON_BLOCK_CAPELLA_MAX_WITHOUT_PAYLOAD: usize = SignedBeaconBlock::<MainnetEthSpec>::from_block(
        BeaconBlock::Capella(BeaconBlockCapella::full(&MainnetEthSpec::default_spec())),
        Signature::empty(),
    )
    .as_ssz_bytes()
    .len();

    /// The `BeaconBlockMerge` block has an `ExecutionPayload` field which has a max size ~16 GiB for future proofing.
    /// We calculate the value from its fields instead of constructing the block and checking the length.
    /// Note: This is only the theoretical upper bound. We further bound the max size we receive over the network
    /// with `MAX_RPC_SIZE_POST_MERGE`.
    pub static ref SIGNED_BEACON_BLOCK_MERGE_MAX: usize =
    // Size of a full altair block
    *SIGNED_BEACON_BLOCK_ALTAIR_MAX
    + types::ExecutionPayload::<MainnetEthSpec>::max_execution_payload_merge_size() // adding max size of execution payload (~16gb)
    + ssz::BYTES_PER_LENGTH_OFFSET; // Adding the additional ssz offset for the `ExecutionPayload` field

    pub static ref SIGNED_BEACON_BLOCK_CAPELLA_MAX: usize = *SIGNED_BEACON_BLOCK_CAPELLA_MAX_WITHOUT_PAYLOAD
    + types::ExecutionPayload::<MainnetEthSpec>::max_execution_payload_capella_size() // adding max size of execution payload (~16gb)
    + ssz::BYTES_PER_LENGTH_OFFSET; // Adding the additional ssz offset for the `ExecutionPayload` field

    pub static ref SIGNED_BEACON_BLOCK_EIP4844_MAX: usize = *SIGNED_BEACON_BLOCK_CAPELLA_MAX_WITHOUT_PAYLOAD
    + types::ExecutionPayload::<MainnetEthSpec>::max_execution_payload_eip4844_size() // adding max size of execution payload (~16gb)
    + ssz::BYTES_PER_LENGTH_OFFSET // Adding the additional offsets for the `ExecutionPayload`
    + (<types::KzgCommitment as Encode>::ssz_fixed_len() * <MainnetEthSpec>::max_blobs_per_block())
    + ssz::BYTES_PER_LENGTH_OFFSET; // Length offset for the blob commitments field.

    pub static ref BLOCKS_BY_ROOT_REQUEST_MIN: usize =
        VariableList::<Hash256, MaxRequestBlocks>::from(Vec::<Hash256>::new())
    .as_ssz_bytes()
    .len();
    pub static ref BLOCKS_BY_ROOT_REQUEST_MAX: usize =
        VariableList::<Hash256, MaxRequestBlocks>::from(vec![
            Hash256::zero();
            MAX_REQUEST_BLOCKS
                as usize
        ])
    .as_ssz_bytes()
    .len();
    pub static ref ERROR_TYPE_MIN: usize =
        VariableList::<u8, MaxErrorLen>::from(Vec::<u8>::new())
    .as_ssz_bytes()
    .len();
    pub static ref ERROR_TYPE_MAX: usize =
        VariableList::<u8, MaxErrorLen>::from(vec![
            0u8;
            MAX_ERROR_LEN
                as usize
        ])
    .as_ssz_bytes()
    .len();

    pub static ref BLOBS_SIDECAR_MIN: usize = BlobsSidecar::<MainnetEthSpec>::empty().as_ssz_bytes().len();
    pub static ref BLOBS_SIDECAR_MAX: usize = BlobsSidecar::<MainnetEthSpec>::max_size();

    //FIXME(sean) these are underestimates
    pub static ref SIGNED_BLOCK_AND_BLOBS_MIN: usize = *BLOBS_SIDECAR_MIN + *SIGNED_BEACON_BLOCK_BASE_MIN;
    pub static ref SIGNED_BLOCK_AND_BLOBS_MAX: usize =*BLOBS_SIDECAR_MAX + *SIGNED_BEACON_BLOCK_EIP4844_MAX;
}

/// The maximum bytes that can be sent across the RPC pre-merge.
pub(crate) const MAX_RPC_SIZE: usize = 1_048_576; // 1M
/// The maximum bytes that can be sent across the RPC post-merge.
pub(crate) const MAX_RPC_SIZE_POST_MERGE: usize = 10 * 1_048_576; // 10M
pub(crate) const MAX_RPC_SIZE_POST_CAPELLA: usize = 10 * 1_048_576; // 10M
                                                                    // FIXME(sean) should this be increased to account for blobs?
pub(crate) const MAX_RPC_SIZE_POST_EIP4844: usize = 10 * 1_048_576; // 10M
/// The protocol prefix the RPC protocol id.
const PROTOCOL_PREFIX: &str = "/eth2/beacon_chain/req";
/// Time allowed for the first byte of a request to arrive before we time out (Time To First Byte).
const TTFB_TIMEOUT: u64 = 5;
/// The number of seconds to wait for the first bytes of a request once a protocol has been
/// established before the stream is terminated.
const REQUEST_TIMEOUT: u64 = 15;

/// Returns the maximum bytes that can be sent across the RPC.
pub fn max_rpc_size(fork_context: &ForkContext) -> usize {
    match fork_context.current_fork() {
        ForkName::Altair | ForkName::Base => MAX_RPC_SIZE,
        ForkName::Merge => MAX_RPC_SIZE_POST_MERGE,
        ForkName::Capella => MAX_RPC_SIZE_POST_CAPELLA,
        ForkName::Eip4844 => MAX_RPC_SIZE_POST_EIP4844,
    }
}

/// Returns the rpc limits for beacon_block_by_range and beacon_block_by_root responses.
///
/// Note: This function should take care to return the min/max limits accounting for all
/// previous valid forks when adding a new fork variant.
pub fn rpc_block_limits_by_fork(current_fork: ForkName) -> RpcLimits {
    match &current_fork {
        ForkName::Base => {
            RpcLimits::new(*SIGNED_BEACON_BLOCK_BASE_MIN, *SIGNED_BEACON_BLOCK_BASE_MAX)
        }
        ForkName::Altair => RpcLimits::new(
            *SIGNED_BEACON_BLOCK_BASE_MIN, // Base block is smaller than altair blocks
            *SIGNED_BEACON_BLOCK_ALTAIR_MAX, // Altair block is larger than base blocks
        ),
        ForkName::Merge => RpcLimits::new(
            *SIGNED_BEACON_BLOCK_BASE_MIN, // Base block is smaller than altair and merge blocks
            *SIGNED_BEACON_BLOCK_MERGE_MAX, // Merge block is larger than base and altair blocks
        ),
        ForkName::Capella => RpcLimits::new(
            *SIGNED_BEACON_BLOCK_BASE_MIN, // Base block is smaller than altair and merge blocks
            *SIGNED_BEACON_BLOCK_CAPELLA_MAX, // Capella block is larger than base, altair and merge blocks
        ),
        ForkName::Eip4844 => RpcLimits::new(
            *SIGNED_BEACON_BLOCK_BASE_MIN, // Base block is smaller than altair and merge blocks
            *SIGNED_BEACON_BLOCK_EIP4844_MAX, // EIP 4844 block is larger than all prior fork blocks
        ),
    }
}

/// Protocol names to be used.
#[derive(Debug, Clone, Copy, PartialEq, Eq, Hash, EnumString, AsRefStr, Display)]
#[strum(serialize_all = "snake_case")]
pub enum Protocol {
    /// The Status protocol name.
    Status,
    /// The Goodbye protocol name.
    Goodbye,
    /// The `BlocksByRange` protocol name.
    #[strum(serialize = "beacon_blocks_by_range")]
    BlocksByRange,
    /// The `BlocksByRoot` protocol name.
    #[strum(serialize = "beacon_blocks_by_root")]
    BlocksByRoot,
    /// The `BlobsByRange` protocol name.
    #[strum(serialize = "blobs_sidecars_by_range")]
    BlobsByRange,
    /// The `BlobsByRoot` protocol name.
    #[strum(serialize = "beacon_block_and_blobs_sidecar_by_root")]
    BlobsByRoot,
    /// The `Ping` protocol name.
    Ping,
    /// The `MetaData` protocol name.
    #[strum(serialize = "metadata")]
    MetaData,
    /// The `LightClientBootstrap` protocol name.
    #[strum(serialize = "light_client_bootstrap")]
    LightClientBootstrap,
}

/// RPC Versions
#[derive(Debug, Clone, PartialEq, Eq)]
pub enum Version {
    /// Version 1 of RPC
    V1,
    /// Version 2 of RPC
    V2,
}

/// RPC Encondings supported.
#[derive(Debug, Clone, PartialEq, Eq)]
pub enum Encoding {
    SSZSnappy,
}

impl Protocol {
    pub(crate) fn terminator(self) -> Option<ResponseTermination> {
        match self {
            Protocol::Status => None,
            Protocol::Goodbye => None,
            Protocol::BlocksByRange => Some(ResponseTermination::BlocksByRange),
            Protocol::BlocksByRoot => Some(ResponseTermination::BlocksByRoot),
            Protocol::BlobsByRange => Some(ResponseTermination::BlobsByRange),
            Protocol::BlobsByRoot => Some(ResponseTermination::BlobsByRoot),
            Protocol::Ping => None,
            Protocol::MetaData => None,
            Protocol::LightClientBootstrap => None,
        }
    }
}

impl std::fmt::Display for Encoding {
    fn fmt(&self, f: &mut std::fmt::Formatter<'_>) -> std::fmt::Result {
        let repr = match self {
            Encoding::SSZSnappy => "ssz_snappy",
        };
        f.write_str(repr)
    }
}

impl std::fmt::Display for Version {
    fn fmt(&self, f: &mut std::fmt::Formatter<'_>) -> std::fmt::Result {
        let repr = match self {
            Version::V1 => "1",
            Version::V2 => "2",
        };
        f.write_str(repr)
    }
}

#[derive(Debug, Clone)]
pub struct RPCProtocol<TSpec: EthSpec> {
    pub fork_context: Arc<ForkContext>,
    pub max_rpc_size: usize,
    pub enable_light_client_server: bool,
    pub phantom: PhantomData<TSpec>,
}

impl<TSpec: EthSpec> UpgradeInfo for RPCProtocol<TSpec> {
    type Info = ProtocolId;
    type InfoIter = Vec<Self::Info>;

    /// The list of supported RPC protocols for Lighthouse.
    fn protocol_info(&self) -> Self::InfoIter {
        let mut supported_protocols = vec![
            ProtocolId::new(Protocol::Status, Version::V1, Encoding::SSZSnappy),
            ProtocolId::new(Protocol::Goodbye, Version::V1, Encoding::SSZSnappy),
            // V2 variants have higher preference then V1
            ProtocolId::new(Protocol::BlocksByRange, Version::V2, Encoding::SSZSnappy),
            ProtocolId::new(Protocol::BlocksByRange, Version::V1, Encoding::SSZSnappy),
            ProtocolId::new(Protocol::BlocksByRoot, Version::V2, Encoding::SSZSnappy),
            ProtocolId::new(Protocol::BlocksByRoot, Version::V1, Encoding::SSZSnappy),
            ProtocolId::new(Protocol::Ping, Version::V1, Encoding::SSZSnappy),
            ProtocolId::new(Protocol::MetaData, Version::V2, Encoding::SSZSnappy),
            ProtocolId::new(Protocol::MetaData, Version::V1, Encoding::SSZSnappy),
        ];

        if let ForkName::Eip4844 = self.fork_context.current_fork() {
            supported_protocols.extend_from_slice(&[
                ProtocolId::new(Protocol::BlobsByRoot, Version::V1, Encoding::SSZSnappy),
                ProtocolId::new(Protocol::BlobsByRange, Version::V1, Encoding::SSZSnappy),
            ]);
        }

        if self.enable_light_client_server {
            supported_protocols.push(ProtocolId::new(
                Protocol::LightClientBootstrap,
                Version::V1,
                Encoding::SSZSnappy,
            ));
        }
        supported_protocols
    }
}

/// Represents the ssz length bounds for RPC messages.
#[derive(Debug, PartialEq)]
pub struct RpcLimits {
    pub min: usize,
    pub max: usize,
}

impl RpcLimits {
    pub fn new(min: usize, max: usize) -> Self {
        Self { min, max }
    }

    /// Returns true if the given length is greater than `max_rpc_size` or out of
    /// bounds for the given ssz type, returns false otherwise.
    pub fn is_out_of_bounds(&self, length: usize, max_rpc_size: usize) -> bool {
        length > std::cmp::min(self.max, max_rpc_size) || length < self.min
    }
}

/// Tracks the types in a protocol id.
#[derive(Clone, Debug)]
pub struct ProtocolId {
    /// The RPC message type/name.
    pub message_name: Protocol,

    /// The version of the RPC.
    pub version: Version,

    /// The encoding of the RPC.
    pub encoding: Encoding,

    /// The protocol id that is formed from the above fields.
    protocol_id: String,
}

impl ProtocolId {
    /// Returns min and max size for messages of given protocol id requests.
    pub fn rpc_request_limits(&self) -> RpcLimits {
        match self.message_name {
            Protocol::Status => RpcLimits::new(
                <StatusMessage as Encode>::ssz_fixed_len(),
                <StatusMessage as Encode>::ssz_fixed_len(),
            ),
            Protocol::Goodbye => RpcLimits::new(
                <GoodbyeReason as Encode>::ssz_fixed_len(),
                <GoodbyeReason as Encode>::ssz_fixed_len(),
            ),
            Protocol::BlocksByRange => RpcLimits::new(
                <OldBlocksByRangeRequest as Encode>::ssz_fixed_len(),
                <OldBlocksByRangeRequest as Encode>::ssz_fixed_len(),
            ),
            Protocol::BlocksByRoot => {
                RpcLimits::new(*BLOCKS_BY_ROOT_REQUEST_MIN, *BLOCKS_BY_ROOT_REQUEST_MAX)
            }
            Protocol::BlobsByRange => RpcLimits::new(
                <BlobsByRangeRequest as Encode>::ssz_fixed_len(),
                <BlobsByRangeRequest as Encode>::ssz_fixed_len(),
            ),
            Protocol::BlobsByRoot => {
                RpcLimits::new(*BLOCKS_BY_ROOT_REQUEST_MIN, *BLOCKS_BY_ROOT_REQUEST_MAX)
            }
            Protocol::Ping => RpcLimits::new(
                <Ping as Encode>::ssz_fixed_len(),
                <Ping as Encode>::ssz_fixed_len(),
            ),
            Protocol::LightClientBootstrap => RpcLimits::new(
                <LightClientBootstrapRequest as Encode>::ssz_fixed_len(),
                <LightClientBootstrapRequest as Encode>::ssz_fixed_len(),
            ),
            Protocol::MetaData => RpcLimits::new(0, 0), // Metadata requests are empty
        }
    }

    /// Returns min and max size for messages of given protocol id responses.
    pub fn rpc_response_limits<T: EthSpec>(&self, fork_context: &ForkContext) -> RpcLimits {
        match self.message_name {
            Protocol::Status => RpcLimits::new(
                <StatusMessage as Encode>::ssz_fixed_len(),
                <StatusMessage as Encode>::ssz_fixed_len(),
            ),
            Protocol::Goodbye => RpcLimits::new(0, 0), // Goodbye request has no response
            Protocol::BlocksByRange => rpc_block_limits_by_fork(fork_context.current_fork()),
            Protocol::BlocksByRoot => rpc_block_limits_by_fork(fork_context.current_fork()),
            Protocol::BlobsByRange => RpcLimits::new(*BLOBS_SIDECAR_MIN, *BLOBS_SIDECAR_MAX),
            Protocol::BlobsByRoot => {
                RpcLimits::new(*SIGNED_BLOCK_AND_BLOBS_MIN, *SIGNED_BLOCK_AND_BLOBS_MAX)
            }
            Protocol::Ping => RpcLimits::new(
                <Ping as Encode>::ssz_fixed_len(),
                <Ping as Encode>::ssz_fixed_len(),
            ),
            Protocol::MetaData => RpcLimits::new(
                <MetaDataV1<T> as Encode>::ssz_fixed_len(),
                <MetaDataV2<T> as Encode>::ssz_fixed_len(),
            ),
            Protocol::LightClientBootstrap => RpcLimits::new(
                <LightClientBootstrapRequest as Encode>::ssz_fixed_len(),
                <LightClientBootstrapRequest as Encode>::ssz_fixed_len(),
            ),
        }
    }

    /// Returns `true` if the given `ProtocolId` should expect `context_bytes` in the
    /// beginning of the stream, else returns `false`.
    pub fn has_context_bytes(&self) -> bool {
        match self.message_name {
            Protocol::BlocksByRange | Protocol::BlocksByRoot => {
                !matches!(self.version, Version::V1)
            }
            Protocol::BlobsByRange | Protocol::BlobsByRoot | Protocol::LightClientBootstrap => true,
            Protocol::Goodbye | Protocol::Ping | Protocol::Status | Protocol::MetaData => false,
        }
    }
}

/// An RPC protocol ID.
impl ProtocolId {
    pub fn new(message_name: Protocol, version: Version, encoding: Encoding) -> Self {
        let protocol_id = format!(
            "{}/{}/{}/{}",
            PROTOCOL_PREFIX, message_name, version, encoding
        );

        ProtocolId {
            message_name,
            version,
            encoding,
            protocol_id,
        }
    }
}

impl ProtocolName for ProtocolId {
    fn protocol_name(&self) -> &[u8] {
        self.protocol_id.as_bytes()
    }
}

/* Inbound upgrade */

// The inbound protocol reads the request, decodes it and returns the stream to the protocol
// handler to respond to once ready.

pub type InboundOutput<TSocket, TSpec> = (InboundRequest<TSpec>, InboundFramed<TSocket, TSpec>);
pub type InboundFramed<TSocket, TSpec> =
    Framed<std::pin::Pin<Box<TimeoutStream<Compat<TSocket>>>>, InboundCodec<TSpec>>;

impl<TSocket, TSpec> InboundUpgrade<TSocket> for RPCProtocol<TSpec>
where
    TSocket: AsyncRead + AsyncWrite + Unpin + Send + 'static,
    TSpec: EthSpec,
{
    type Output = InboundOutput<TSocket, TSpec>;
    type Error = RPCError;
    type Future = BoxFuture<'static, Result<Self::Output, Self::Error>>;

    fn upgrade_inbound(self, socket: TSocket, protocol: ProtocolId) -> Self::Future {
        async move {
            let protocol_name = protocol.message_name;
            // convert the socket to tokio compatible socket
            let socket = socket.compat();
            let codec = match protocol.encoding {
                Encoding::SSZSnappy => {
                    let ssz_snappy_codec = BaseInboundCodec::new(SSZSnappyInboundCodec::new(
                        protocol,
                        self.max_rpc_size,
                        self.fork_context.clone(),
                    ));
                    InboundCodec::SSZSnappy(ssz_snappy_codec)
                }
            };
            let mut timed_socket = TimeoutStream::new(socket);
            timed_socket.set_read_timeout(Some(Duration::from_secs(TTFB_TIMEOUT)));

            let socket = Framed::new(Box::pin(timed_socket), codec);

            // MetaData requests should be empty, return the stream
            match protocol_name {
                Protocol::MetaData => Ok((InboundRequest::MetaData(PhantomData), socket)),
                _ => {
                    match tokio::time::timeout(
                        Duration::from_secs(REQUEST_TIMEOUT),
                        socket.into_future(),
                    )
                    .await
                    {
                        Err(e) => Err(RPCError::from(e)),
                        Ok((Some(Ok(request)), stream)) => Ok((request, stream)),
                        Ok((Some(Err(e)), _)) => Err(e),
                        Ok((None, _)) => Err(RPCError::IncompleteStream),
                    }
                }
            }
        }
        .boxed()
    }
}

#[derive(Debug, Clone, PartialEq)]
pub enum InboundRequest<TSpec: EthSpec> {
    Status(StatusMessage),
    Goodbye(GoodbyeReason),
    BlocksByRange(OldBlocksByRangeRequest),
    BlocksByRoot(BlocksByRootRequest),
    BlobsByRange(BlobsByRangeRequest),
    BlobsByRoot(BlobsByRootRequest),
    LightClientBootstrap(LightClientBootstrapRequest),
    Ping(Ping),
    MetaData(PhantomData<TSpec>),
}

/// Implements the encoding per supported protocol for `RPCRequest`.
impl<TSpec: EthSpec> InboundRequest<TSpec> {
    /* These functions are used in the handler for stream management */

    /// Number of responses expected for this request.
    pub fn expected_responses(&self) -> u64 {
        match self {
            InboundRequest::Status(_) => 1,
            InboundRequest::Goodbye(_) => 0,
            InboundRequest::BlocksByRange(req) => req.count,
            InboundRequest::BlocksByRoot(req) => req.block_roots.len() as u64,
            InboundRequest::BlobsByRange(req) => req.count,
            InboundRequest::BlobsByRoot(req) => req.block_roots.len() as u64,
            InboundRequest::Ping(_) => 1,
            InboundRequest::MetaData(_) => 1,
            InboundRequest::LightClientBootstrap(_) => 1,
        }
    }

    /// Gives the corresponding `Protocol` to this request.
    pub fn protocol(&self) -> Protocol {
        match self {
            InboundRequest::Status(_) => Protocol::Status,
            InboundRequest::Goodbye(_) => Protocol::Goodbye,
            InboundRequest::BlocksByRange(_) => Protocol::BlocksByRange,
            InboundRequest::BlocksByRoot(_) => Protocol::BlocksByRoot,
            InboundRequest::BlobsByRange(_) => Protocol::BlobsByRange,
            InboundRequest::BlobsByRoot(_) => Protocol::BlobsByRoot,
            InboundRequest::Ping(_) => Protocol::Ping,
            InboundRequest::MetaData(_) => Protocol::MetaData,
            InboundRequest::LightClientBootstrap(_) => Protocol::LightClientBootstrap,
        }
    }

    /// Returns the `ResponseTermination` type associated with the request if a stream gets
    /// terminated.
    pub fn stream_termination(&self) -> ResponseTermination {
        match self {
            // this only gets called after `multiple_responses()` returns true. Therefore, only
            // variants that have `multiple_responses()` can have values.
            InboundRequest::BlocksByRange(_) => ResponseTermination::BlocksByRange,
            InboundRequest::BlocksByRoot(_) => ResponseTermination::BlocksByRoot,
            InboundRequest::BlobsByRange(_) => ResponseTermination::BlobsByRange,
            InboundRequest::BlobsByRoot(_) => ResponseTermination::BlobsByRoot,
            InboundRequest::Status(_) => unreachable!(),
            InboundRequest::Goodbye(_) => unreachable!(),
            InboundRequest::Ping(_) => unreachable!(),
            InboundRequest::MetaData(_) => unreachable!(),
            InboundRequest::LightClientBootstrap(_) => unreachable!(),
        }
    }
}

/// Error in RPC Encoding/Decoding.
#[derive(Debug, Clone, PartialEq, IntoStaticStr)]
#[strum(serialize_all = "snake_case")]
pub enum RPCError {
    /// Error when decoding the raw buffer from ssz.
    // NOTE: in the future a ssz::DecodeError should map to an InvalidData error
    #[strum(serialize = "decode_error")]
    SSZDecodeError(ssz::DecodeError),
    /// IO Error.
    IoError(String),
    /// The peer returned a valid response but the response indicated an error.
    ErrorResponse(RPCResponseErrorCode, String),
    /// Timed out waiting for a response.
    StreamTimeout,
    /// Peer does not support the protocol.
    UnsupportedProtocol,
    /// Stream ended unexpectedly.
    IncompleteStream,
    /// Peer sent invalid data.
    InvalidData(String),
    /// An error occurred due to internal reasons. Ex: timer failure.
    InternalError(&'static str),
    /// Negotiation with this peer timed out.
    NegotiationTimeout,
    /// Handler rejected this request.
    HandlerRejected,
    /// We have intentionally disconnected.
    Disconnected,
}

impl From<ssz::DecodeError> for RPCError {
    #[inline]
    fn from(err: ssz::DecodeError) -> Self {
        RPCError::SSZDecodeError(err)
    }
}
impl From<tokio::time::error::Elapsed> for RPCError {
    fn from(_: tokio::time::error::Elapsed) -> Self {
        RPCError::StreamTimeout
    }
}

impl From<io::Error> for RPCError {
    fn from(err: io::Error) -> Self {
        RPCError::IoError(err.to_string())
    }
}

// Error trait is required for `ProtocolsHandler`
impl std::fmt::Display for RPCError {
    fn fmt(&self, f: &mut std::fmt::Formatter<'_>) -> std::fmt::Result {
        match *self {
            RPCError::SSZDecodeError(ref err) => write!(f, "Error while decoding ssz: {:?}", err),
            RPCError::InvalidData(ref err) => write!(f, "Peer sent unexpected data: {}", err),
            RPCError::IoError(ref err) => write!(f, "IO Error: {}", err),
            RPCError::ErrorResponse(ref code, ref reason) => write!(
                f,
                "RPC response was an error: {} with reason: {}",
                code, reason
            ),
            RPCError::StreamTimeout => write!(f, "Stream Timeout"),
            RPCError::UnsupportedProtocol => write!(f, "Peer does not support the protocol"),
            RPCError::IncompleteStream => write!(f, "Stream ended unexpectedly"),
            RPCError::InternalError(ref err) => write!(f, "Internal error: {}", err),
            RPCError::NegotiationTimeout => write!(f, "Negotiation timeout"),
            RPCError::HandlerRejected => write!(f, "Handler rejected the request"),
            RPCError::Disconnected => write!(f, "Gracefully Disconnected"),
        }
    }
}

impl std::error::Error for RPCError {
    fn source(&self) -> Option<&(dyn std::error::Error + 'static)> {
        match *self {
            // NOTE: this does have a source
            RPCError::SSZDecodeError(_) => None,
            RPCError::IoError(_) => None,
            RPCError::StreamTimeout => None,
            RPCError::UnsupportedProtocol => None,
            RPCError::IncompleteStream => None,
            RPCError::InvalidData(_) => None,
            RPCError::InternalError(_) => None,
            RPCError::ErrorResponse(_, _) => None,
            RPCError::NegotiationTimeout => None,
            RPCError::HandlerRejected => None,
            RPCError::Disconnected => None,
        }
    }
}

impl<TSpec: EthSpec> std::fmt::Display for InboundRequest<TSpec> {
    fn fmt(&self, f: &mut std::fmt::Formatter<'_>) -> std::fmt::Result {
        match self {
            InboundRequest::Status(status) => write!(f, "Status Message: {}", status),
            InboundRequest::Goodbye(reason) => write!(f, "Goodbye: {}", reason),
            InboundRequest::BlocksByRange(req) => write!(f, "Blocks by range: {}", req),
            InboundRequest::BlocksByRoot(req) => write!(f, "Blocks by root: {:?}", req),
            InboundRequest::BlobsByRange(req) => write!(f, "Blobs by range: {:?}", req),
            InboundRequest::BlobsByRoot(req) => write!(f, "Blobs by root: {:?}", req),
            InboundRequest::Ping(ping) => write!(f, "Ping: {}", ping.data),
            InboundRequest::MetaData(_) => write!(f, "MetaData request"),
            InboundRequest::LightClientBootstrap(bootstrap) => {
                write!(f, "LightClientBootstrap: {}", bootstrap.root)
            }
        }
    }
}

impl RPCError {
    /// Get a `str` representation of the error.
    /// Used for metrics.
    pub fn as_static_str(&self) -> &'static str {
        match self {
            RPCError::ErrorResponse(ref code, ..) => code.into(),
            e => e.into(),
        }
    }
}<|MERGE_RESOLUTION|>--- conflicted
+++ resolved
@@ -22,14 +22,9 @@
 };
 use types::BlobsSidecar;
 use types::{
-<<<<<<< HEAD
-    BeaconBlock, BeaconBlockAltair, BeaconBlockBase, BeaconBlockMerge, EmptyBlock, EthSpec,
-    ForkContext, ForkName, Hash256, MainnetEthSpec, Signature, SignedBeaconBlock,
-=======
-    BeaconBlock, BeaconBlockAltair, BeaconBlockBase, BeaconBlockCapella, BeaconBlockMerge, Blob,
+    BeaconBlock, BeaconBlockAltair, BeaconBlockBase, BeaconBlockCapella, BeaconBlockMerge,
     EmptyBlock, EthSpec, ForkContext, ForkName, Hash256, MainnetEthSpec, Signature,
     SignedBeaconBlock,
->>>>>>> 17d9a620
 };
 
 lazy_static! {
