#![allow(clippy::type_complexity)]
#![allow(clippy::cognitive_complexity)]

use super::methods::{GoodbyeReason, RPCCodedResponse, RPCResponseErrorCode};
use super::outbound::OutboundRequestContainer;
use super::protocol::{InboundOutput, InboundRequest, Protocol, RPCError, RPCProtocol};
use super::{RPCReceived, RPCSend, ReqId};
use crate::rpc::outbound::{OutboundFramed, OutboundRequest};
use crate::rpc::protocol::InboundFramed;
use fnv::FnvHashMap;
use futures::prelude::*;
use futures::{Sink, SinkExt};
use libp2p::swarm::handler::{
    ConnectionEvent, ConnectionHandler, ConnectionHandlerEvent, DialUpgradeError,
    FullyNegotiatedInbound, FullyNegotiatedOutbound, KeepAlive, StreamUpgradeError,
    SubstreamProtocol,
};
use libp2p::swarm::Stream;
use slog::{crit, debug, trace, warn};
use smallvec::SmallVec;
use std::{
    collections::{hash_map::Entry, VecDeque},
    pin::Pin,
    sync::Arc,
    task::{Context, Poll},
    time::{Duration, Instant},
};
use tokio::time::{sleep_until, Instant as TInstant, Sleep};
use tokio_util::time::{delay_queue, DelayQueue};
use types::{EthSpec, ForkContext};

/// The number of times to retry an outbound upgrade in the case of IO errors.
const IO_ERROR_RETRIES: u8 = 3;

/// Maximum time given to the handler to perform shutdown operations.
const SHUTDOWN_TIMEOUT_SECS: u8 = 15;

/// Maximum number of simultaneous inbound substreams we keep for this peer.
const MAX_INBOUND_SUBSTREAMS: usize = 32;

/// Identifier of inbound and outbound substreams from the handler's perspective.
#[derive(Debug, Clone, Copy, Hash, Eq, PartialEq)]
pub struct SubstreamId(usize);

<<<<<<< HEAD
impl SubstreamId {
    pub fn new(id: usize) -> Self {
        Self(id)
    }
}

type InboundSubstream<TSpec> = InboundFramed<NegotiatedSubstream, TSpec>;
=======
type InboundSubstream<TSpec> = InboundFramed<Stream, TSpec>;
>>>>>>> 1373dcf0

/// Events the handler emits to the behaviour.
pub type HandlerEvent<Id, T> = Result<RPCReceived<Id, T>, HandlerErr<Id>>;

/// An error encountered by the handler.
#[derive(Debug)]
pub enum HandlerErr<Id> {
    /// An error occurred for this peer's request. This can occur during protocol negotiation,
    /// message passing, or if the handler identifies that we are sending an error response to the peer.
    Inbound {
        /// Id of the peer's request for which an error occurred.
        id: SubstreamId,
        /// Information of the negotiated protocol.
        proto: Protocol,
        /// The error that occurred.
        error: RPCError,
    },
    /// An error occurred for this request. Such error can occur during protocol negotiation,
    /// message passing, or if we successfully received a response from the peer, but this response
    /// indicates an error.
    Outbound {
        /// Application-given Id of the request for which an error occurred.
        id: Id,
        /// Information of the protocol.
        proto: Protocol,
        /// The error that occurred.
        error: RPCError,
    },
}

/// Implementation of `ConnectionHandler` for the RPC protocol.
pub struct RPCHandler<Id, TSpec>
where
    TSpec: EthSpec,
{
    /// The upgrade for inbound substreams.
    listen_protocol: SubstreamProtocol<RPCProtocol<TSpec>, ()>,

    /// Queue of events to produce in `poll()`.
    events_out: SmallVec<[HandlerEvent<Id, TSpec>; 4]>,

    /// Queue of outbound substreams to open.
    dial_queue: SmallVec<[(Id, OutboundRequest<TSpec>); 4]>,

    /// Current number of concurrent outbound substreams being opened.
    dial_negotiated: u32,

    /// Current inbound substreams awaiting processing.
    inbound_substreams: FnvHashMap<SubstreamId, InboundInfo<TSpec>>,

    /// Inbound substream `DelayQueue` which keeps track of when an inbound substream will timeout.
    inbound_substreams_delay: DelayQueue<SubstreamId>,

    /// Map of outbound substreams that need to be driven to completion.
    outbound_substreams: FnvHashMap<SubstreamId, OutboundInfo<Id, TSpec>>,

    /// Inbound substream `DelayQueue` which keeps track of when an inbound substream will timeout.
    outbound_substreams_delay: DelayQueue<SubstreamId>,

    /// Sequential ID for waiting substreams. For inbound substreams, this is also the inbound request ID.
    current_inbound_substream_id: SubstreamId,

    /// Sequential ID for outbound substreams.
    current_outbound_substream_id: SubstreamId,

    /// Maximum number of concurrent outbound substreams being opened. Value is never modified.
    max_dial_negotiated: u32,

    /// State of the handler.
    state: HandlerState,

    /// Try to negotiate the outbound upgrade a few times if there is an IO error before reporting the request as failed.
    /// This keeps track of the number of attempts.
    outbound_io_error_retries: u8,

    /// Fork specific info.
    fork_context: Arc<ForkContext>,

    /// Waker, to be sure the handler gets polled when needed.
    waker: Option<std::task::Waker>,

    /// Logger for handling RPC streams
    log: slog::Logger,

    /// Timeout that will me used for inbound and outbound responses.
    resp_timeout: Duration,
}

enum HandlerState {
    /// The handler is active. All messages are sent and received.
    Active,
    /// The handler is shutting_down.
    ///
    /// While in this state the handler rejects new requests but tries to finish existing ones.
    /// Once the timer expires, all messages are killed.
    ShuttingDown(Pin<Box<Sleep>>),
    /// The handler is deactivated. A goodbye has been sent and no more messages are sent or
    /// received.
    Deactivated,
}

/// Contains the information the handler keeps on established inbound substreams.
struct InboundInfo<TSpec: EthSpec> {
    /// State of the substream.
    state: InboundState<TSpec>,
    /// Responses queued for sending.
    pending_items: VecDeque<RPCCodedResponse<TSpec>>,
    /// Protocol of the original request we received from the peer.
    protocol: Protocol,
    /// Responses that the peer is still expecting from us.
    remaining_chunks: u64,
    /// Useful to timing how long each request took to process. Currently only used by
    /// BlocksByRange.
    request_start_time: Instant,
    /// Key to keep track of the substream's timeout via `self.inbound_substreams_delay`.
    delay_key: Option<delay_queue::Key>,
}

/// Contains the information the handler keeps on established outbound substreams.
struct OutboundInfo<Id, TSpec: EthSpec> {
    /// State of the substream.
    state: OutboundSubstreamState<TSpec>,
    /// Key to keep track of the substream's timeout via `self.outbound_substreams_delay`.
    delay_key: delay_queue::Key,
    /// Info over the protocol this substream is handling.
    proto: Protocol,
    /// Number of chunks to be seen from the peer's response.
    remaining_chunks: Option<u64>,
    /// `Id` as given by the application that sent the request.
    req_id: Id,
}

/// State of an inbound substream connection.
enum InboundState<TSpec: EthSpec> {
    /// The underlying substream is not being used.
    Idle(InboundSubstream<TSpec>),
    /// The underlying substream is processing responses.
    /// The return value of the future is (substream, stream_was_closed). The stream_was_closed boolean
    /// indicates if the stream was closed due to an error or successfully completing a response.
    Busy(Pin<Box<dyn Future<Output = Result<(InboundSubstream<TSpec>, bool), RPCError>> + Send>>),
    /// Temporary state during processing
    Poisoned,
}

/// State of an outbound substream. Either waiting for a response, or in the process of sending.
pub enum OutboundSubstreamState<TSpec: EthSpec> {
    /// A request has been sent, and we are awaiting a response. This future is driven in the
    /// handler because GOODBYE requests can be handled and responses dropped instantly.
    RequestPendingResponse {
        /// The framed negotiated substream.
        substream: Box<OutboundFramed<Stream, TSpec>>,
        /// Keeps track of the actual request sent.
        request: OutboundRequest<TSpec>,
    },
    /// Closing an outbound substream>
    Closing(Box<OutboundFramed<Stream, TSpec>>),
    /// Temporary state during processing
    Poisoned,
}

impl<Id, TSpec> RPCHandler<Id, TSpec>
where
    TSpec: EthSpec,
{
    pub fn new(
        listen_protocol: SubstreamProtocol<RPCProtocol<TSpec>, ()>,
        fork_context: Arc<ForkContext>,
        log: &slog::Logger,
        resp_timeout: Duration,
    ) -> Self {
        RPCHandler {
            listen_protocol,
            events_out: SmallVec::new(),
            dial_queue: SmallVec::new(),
            dial_negotiated: 0,
            inbound_substreams: FnvHashMap::default(),
            outbound_substreams: FnvHashMap::default(),
            inbound_substreams_delay: DelayQueue::new(),
            outbound_substreams_delay: DelayQueue::new(),
            current_inbound_substream_id: SubstreamId(0),
            current_outbound_substream_id: SubstreamId(0),
            state: HandlerState::Active,
            max_dial_negotiated: 8,
            outbound_io_error_retries: 0,
            fork_context,
            waker: None,
            log: log.clone(),
            resp_timeout,
        }
    }

    /// Initiates the handler's shutdown process, sending an optional Goodbye message to the
    /// peer.
    fn shutdown(&mut self, goodbye_reason: Option<(Id, GoodbyeReason)>) {
        if matches!(self.state, HandlerState::Active) {
            if !self.dial_queue.is_empty() {
                debug!(self.log, "Starting handler shutdown"; "unsent_queued_requests" => self.dial_queue.len());
            }
            // We now drive to completion communications already dialed/established
            while let Some((id, req)) = self.dial_queue.pop() {
                self.events_out.push(Err(HandlerErr::Outbound {
                    error: RPCError::Disconnected,
                    proto: req.versioned_protocol().protocol(),
                    id,
                }));
            }

            // Queue our goodbye message.
            if let Some((id, reason)) = goodbye_reason {
                self.dial_queue.push((id, OutboundRequest::Goodbye(reason)));
            }

            self.state = HandlerState::ShuttingDown(Box::pin(sleep_until(
                TInstant::now() + Duration::from_secs(SHUTDOWN_TIMEOUT_SECS as u64),
            )));
        }
    }

    /// Opens an outbound substream with a request.
    fn send_request(&mut self, id: Id, req: OutboundRequest<TSpec>) {
        match self.state {
            HandlerState::Active => {
                self.dial_queue.push((id, req));
            }
            _ => self.events_out.push(Err(HandlerErr::Outbound {
                error: RPCError::Disconnected,
                proto: req.versioned_protocol().protocol(),
                id,
            })),
        }
    }

    /// Sends a response to a peer's request.
    // NOTE: If the substream has closed due to inactivity, or the substream is in the
    // wrong state a response will fail silently.
    fn send_response(&mut self, inbound_id: SubstreamId, response: RPCCodedResponse<TSpec>) {
        // check if the stream matching the response still exists
        let inbound_info = if let Some(info) = self.inbound_substreams.get_mut(&inbound_id) {
            info
        } else {
            if !matches!(response, RPCCodedResponse::StreamTermination(..)) {
                // the stream is closed after sending the expected number of responses
                trace!(self.log, "Inbound stream has expired. Response not sent";
                    "response" => %response, "id" => inbound_id);
            }
            return;
        };

        // If the response we are sending is an error, report back for handling
        if let RPCCodedResponse::Error(ref code, ref reason) = response {
            self.events_out.push(Err(HandlerErr::Inbound {
                error: RPCError::ErrorResponse(*code, reason.to_string()),
                proto: inbound_info.protocol,
                id: inbound_id,
            }));
        }

        if matches!(self.state, HandlerState::Deactivated) {
            // we no longer send responses after the handler is deactivated
            debug!(self.log, "Response not sent. Deactivated handler";
                "response" => %response, "id" => inbound_id);
            return;
        }
        inbound_info.pending_items.push_back(response);
    }
}

impl<Id, TSpec> ConnectionHandler for RPCHandler<Id, TSpec>
where
    TSpec: EthSpec,
    Id: ReqId,
{
    type FromBehaviour = RPCSend<Id, TSpec>;
    type ToBehaviour = HandlerEvent<Id, TSpec>;
    type Error = RPCError;
    type InboundProtocol = RPCProtocol<TSpec>;
    type OutboundProtocol = OutboundRequestContainer<TSpec>;
    type OutboundOpenInfo = (Id, OutboundRequest<TSpec>); // Keep track of the id and the request
    type InboundOpenInfo = ();

    fn listen_protocol(&self) -> SubstreamProtocol<Self::InboundProtocol, ()> {
        self.listen_protocol.clone()
    }

    fn on_behaviour_event(&mut self, rpc_event: Self::FromBehaviour) {
        match rpc_event {
            RPCSend::Request(id, req) => self.send_request(id, req),
            RPCSend::Response(inbound_id, response) => self.send_response(inbound_id, response),
            RPCSend::Shutdown(id, reason) => self.shutdown(Some((id, reason))),
        }
        // In any case, we need the handler to process the event.
        if let Some(waker) = &self.waker {
            waker.wake_by_ref();
        }
    }

    fn connection_keep_alive(&self) -> KeepAlive {
        // Check that we don't have outbound items pending for dialing, nor dialing, nor
        // established. Also check that there are no established inbound substreams.
        // Errors and events need to be reported back, so check those too.
        let should_shutdown = match self.state {
            HandlerState::ShuttingDown(_) => {
                self.dial_queue.is_empty()
                    && self.outbound_substreams.is_empty()
                    && self.inbound_substreams.is_empty()
                    && self.events_out.is_empty()
                    && self.dial_negotiated == 0
            }
            HandlerState::Deactivated => {
                // Regardless of events, the timeout has expired. Force the disconnect.
                true
            }
            _ => false,
        };
        if should_shutdown {
            KeepAlive::No
        } else {
            KeepAlive::Yes
        }
    }

    fn poll(
        &mut self,
        cx: &mut Context<'_>,
    ) -> Poll<
        ConnectionHandlerEvent<
            Self::OutboundProtocol,
            Self::OutboundOpenInfo,
            Self::ToBehaviour,
            Self::Error,
        >,
    > {
        if let Some(waker) = &self.waker {
            if waker.will_wake(cx.waker()) {
                self.waker = Some(cx.waker().clone());
            }
        } else {
            self.waker = Some(cx.waker().clone());
        }
        // return any events that need to be reported
        if !self.events_out.is_empty() {
            return Poll::Ready(ConnectionHandlerEvent::NotifyBehaviour(
                self.events_out.remove(0),
            ));
        } else {
            self.events_out.shrink_to_fit();
        }

        // Check if we are shutting down, and if the timer ran out
        if let HandlerState::ShuttingDown(delay) = &mut self.state {
            match delay.as_mut().poll(cx) {
                Poll::Ready(_) => {
                    self.state = HandlerState::Deactivated;
                    debug!(self.log, "Handler deactivated");
                    return Poll::Ready(ConnectionHandlerEvent::Close(RPCError::Disconnected));
                }
                Poll::Pending => {}
            };
        }

        // purge expired inbound substreams and send an error
        loop {
            match self.inbound_substreams_delay.poll_expired(cx) {
                Poll::Ready(Some(Ok(inbound_id))) => {
                    // handle a stream timeout for various states
                    if let Some(info) = self.inbound_substreams.get_mut(inbound_id.get_ref()) {
                        // the delay has been removed
                        info.delay_key = None;
                        self.events_out.push(Err(HandlerErr::Inbound {
                            error: RPCError::StreamTimeout,
                            proto: info.protocol,
                            id: *inbound_id.get_ref(),
                        }));

                        if info.pending_items.back().map(|l| l.close_after()) == Some(false) {
                            // if the last chunk does not close the stream, append an error
                            info.pending_items.push_back(RPCCodedResponse::Error(
                                RPCResponseErrorCode::ServerError,
                                "Request timed out".into(),
                            ));
                        }
                    }
                }
                Poll::Ready(Some(Err(e))) => {
                    warn!(self.log, "Inbound substream poll failed"; "error" => ?e);
                    // drops the peer if we cannot read the delay queue
                    return Poll::Ready(ConnectionHandlerEvent::Close(RPCError::InternalError(
                        "Could not poll inbound stream timer",
                    )));
                }
                Poll::Pending | Poll::Ready(None) => break,
            }
        }

        // purge expired outbound substreams
        loop {
            match self.outbound_substreams_delay.poll_expired(cx) {
                Poll::Ready(Some(Ok(outbound_id))) => {
                    if let Some(OutboundInfo { proto, req_id, .. }) =
                        self.outbound_substreams.remove(outbound_id.get_ref())
                    {
                        let outbound_err = HandlerErr::Outbound {
                            id: req_id,
                            proto,
                            error: RPCError::StreamTimeout,
                        };
                        // notify the user
                        return Poll::Ready(ConnectionHandlerEvent::NotifyBehaviour(Err(
                            outbound_err,
                        )));
                    } else {
                        crit!(self.log, "timed out substream not in the books"; "stream_id" => outbound_id.get_ref());
                    }
                }
                Poll::Ready(Some(Err(e))) => {
                    warn!(self.log, "Outbound substream poll failed"; "error" => ?e);
                    return Poll::Ready(ConnectionHandlerEvent::Close(RPCError::InternalError(
                        "Could not poll outbound stream timer",
                    )));
                }
                Poll::Pending | Poll::Ready(None) => break,
            }
        }

        // when deactivated, close all streams
        let deactivated = matches!(self.state, HandlerState::Deactivated);

        // drive inbound streams that need to be processed
        let mut substreams_to_remove = Vec::new(); // Closed substreams that need to be removed
        for (id, info) in self.inbound_substreams.iter_mut() {
            loop {
                match std::mem::replace(&mut info.state, InboundState::Poisoned) {
                    // This state indicates that we are not currently sending any messages to the
                    // peer. We need to check if there are messages to send, if so, start the
                    // sending process.
                    InboundState::Idle(substream) if !deactivated => {
                        // Process one more message if one exists.
                        if let Some(message) = info.pending_items.pop_front() {
                            // If this is the last chunk, terminate the stream.
                            let last_chunk = info.remaining_chunks <= 1;
                            let fut =
                                send_message_to_inbound_substream(substream, message, last_chunk)
                                    .boxed();
                            // Update the state and try to process this further.
                            info.state = InboundState::Busy(Box::pin(fut));
                        } else {
                            // There is nothing left to process. Set the stream to idle and
                            // move on to the next one.
                            info.state = InboundState::Idle(substream);
                            break;
                        }
                    }
                    // This state indicates we are not sending at the moment, and the handler is in
                    // the process of closing the connection to the peer.
                    InboundState::Idle(mut substream) => {
                        // Handler is deactivated, close the stream and mark it for removal
                        match substream.close().poll_unpin(cx) {
                            // if we can't close right now, put the substream back and try again
                            // immediately, continue to do this until we close the substream.
                            Poll::Pending => info.state = InboundState::Idle(substream),
                            Poll::Ready(res) => {
                                // The substream closed, we remove it from the mapping and remove
                                // the timeout
                                substreams_to_remove.push(*id);
                                if let Some(ref delay_key) = info.delay_key {
                                    self.inbound_substreams_delay.remove(delay_key);
                                }
                                // If there was an error in shutting down the substream report the
                                // error
                                if let Err(error) = res {
                                    self.events_out.push(Err(HandlerErr::Inbound {
                                        error,
                                        proto: info.protocol,
                                        id: *id,
                                    }));
                                }
                                // If there are still requests to send, report that we are in the
                                // process of closing a connection to the peer and that we are not
                                // processing these excess requests.
                                if info.pending_items.back().map(|l| l.close_after()) == Some(false)
                                {
                                    // if the request was still active, report back to cancel it
                                    self.events_out.push(Err(HandlerErr::Inbound {
                                        error: RPCError::Disconnected,
                                        proto: info.protocol,
                                        id: *id,
                                    }));
                                }
                            }
                        }
                        break;
                    }
                    // This state indicates that there are messages to send back to the peer.
                    // The future here is built by the `process_inbound_substream` function. The
                    // output returns a substream and whether it was closed in this operation.
                    InboundState::Busy(mut fut) => {
                        // Check if the future has completed (i.e we have completed sending all our
                        // pending items)
                        match fut.poll_unpin(cx) {
                            // The pending messages have been sent successfully
                            Poll::Ready(Ok((substream, substream_was_closed)))
                                if !substream_was_closed =>
                            {
                                // The substream is still active, decrement the remaining
                                // chunks expected.
                                info.remaining_chunks = info.remaining_chunks.saturating_sub(1);

                                // If this substream has not ended, we reset the timer.
                                // Each chunk is allowed RESPONSE_TIMEOUT to be sent.
                                if let Some(ref delay_key) = info.delay_key {
                                    self.inbound_substreams_delay
                                        .reset(delay_key, self.resp_timeout);
                                }

                                // The stream may be currently idle. Attempt to process more
                                // elements
                                if !deactivated && !info.pending_items.is_empty() {
                                    // Process one more message if one exists.
                                    if let Some(message) = info.pending_items.pop_front() {
                                        // If this is the last chunk, terminate the stream.
                                        let last_chunk = info.remaining_chunks <= 1;
                                        let fut = send_message_to_inbound_substream(
                                            substream, message, last_chunk,
                                        )
                                        .boxed();
                                        // Update the state and try to process this further.
                                        info.state = InboundState::Busy(Box::pin(fut));
                                    }
                                } else {
                                    // There is nothing left to process. Set the stream to idle and
                                    // move on to the next one.
                                    info.state = InboundState::Idle(substream);
                                    break;
                                }
                            }
                            // The pending messages have been sent successfully and the stream has
                            // terminated
                            Poll::Ready(Ok((_substream, _substream_was_closed))) => {
                                // The substream has closed. Remove the timeout related to the
                                // substream.
                                substreams_to_remove.push(*id);
                                if let Some(ref delay_key) = info.delay_key {
                                    self.inbound_substreams_delay.remove(delay_key);
                                }

                                // BlocksByRange is the one that typically consumes the most time.
                                // Its useful to log when the request was completed.
                                if matches!(info.protocol, Protocol::BlocksByRange) {
                                    debug!(self.log, "BlocksByRange Response sent"; "duration" => Instant::now().duration_since(info.request_start_time).as_secs());
                                }
                                if matches!(info.protocol, Protocol::BlobsByRange) {
                                    debug!(self.log, "BlobsByRange Response sent"; "duration" => Instant::now().duration_since(info.request_start_time).as_secs());
                                }

                                // There is nothing more to process on this substream as it has
                                // been closed. Move on to the next one.
                                break;
                            }
                            // An error occurred when trying to send a response.
                            // This means we terminate the substream.
                            Poll::Ready(Err(error)) => {
                                // Remove the stream timeout from the mapping
                                substreams_to_remove.push(*id);
                                if let Some(ref delay_key) = info.delay_key {
                                    self.inbound_substreams_delay.remove(delay_key);
                                }
                                // Report the error that occurred during the send process
                                self.events_out.push(Err(HandlerErr::Inbound {
                                    error,
                                    proto: info.protocol,
                                    id: *id,
                                }));

                                if matches!(info.protocol, Protocol::BlocksByRange) {
                                    debug!(self.log, "BlocksByRange Response failed"; "duration" => info.request_start_time.elapsed().as_secs());
                                }
                                if matches!(info.protocol, Protocol::BlobsByRange) {
                                    debug!(self.log, "BlobsByRange Response failed"; "duration" => info.request_start_time.elapsed().as_secs());
                                }
                                break;
                            }
                            // The sending future has not completed. Leave the state as busy and
                            // try to progress later.
                            Poll::Pending => {
                                info.state = InboundState::Busy(fut);
                                break;
                            }
                        };
                    }
                    InboundState::Poisoned => unreachable!("Poisoned inbound substream"),
                }
            }
        }

        // Remove closed substreams
        for inbound_id in substreams_to_remove {
            self.inbound_substreams.remove(&inbound_id);
        }

        // drive outbound streams that need to be processed
        for outbound_id in self.outbound_substreams.keys().copied().collect::<Vec<_>>() {
            // get the state and mark it as poisoned
            let (mut entry, state) = match self.outbound_substreams.entry(outbound_id) {
                Entry::Occupied(mut entry) => {
                    let state = std::mem::replace(
                        &mut entry.get_mut().state,
                        OutboundSubstreamState::Poisoned,
                    );
                    (entry, state)
                }
                Entry::Vacant(_) => unreachable!(),
            };

            match state {
                OutboundSubstreamState::RequestPendingResponse {
                    substream,
                    request: _,
                } if deactivated => {
                    // the handler is deactivated. Close the stream
                    entry.get_mut().state = OutboundSubstreamState::Closing(substream);
                    self.events_out.push(Err(HandlerErr::Outbound {
                        error: RPCError::Disconnected,
                        proto: entry.get().proto,
                        id: entry.get().req_id,
                    }))
                }
                OutboundSubstreamState::RequestPendingResponse {
                    mut substream,
                    request,
                } => match substream.poll_next_unpin(cx) {
                    Poll::Ready(Some(Ok(response))) => {
                        if request.expected_responses() > 1 && !response.close_after() {
                            let substream_entry = entry.get_mut();
                            let delay_key = &substream_entry.delay_key;
                            // chunks left after this one
                            let remaining_chunks = substream_entry
                                .remaining_chunks
                                .map(|count| count.saturating_sub(1))
                                .unwrap_or_else(|| 0);
                            if remaining_chunks == 0 {
                                // this is the last expected message, close the stream as all expected chunks have been received
                                substream_entry.state = OutboundSubstreamState::Closing(substream);
                            } else {
                                // If the response chunk was expected update the remaining number of chunks expected and reset the Timeout
                                substream_entry.state =
                                    OutboundSubstreamState::RequestPendingResponse {
                                        substream,
                                        request,
                                    };
                                substream_entry.remaining_chunks = Some(remaining_chunks);
                                self.outbound_substreams_delay
                                    .reset(delay_key, self.resp_timeout);
                            }
                        } else {
                            // either this is a single response request or this response closes the
                            // stream
                            entry.get_mut().state = OutboundSubstreamState::Closing(substream);
                        }

                        // Check what type of response we got and report it accordingly
                        let id = entry.get().req_id;
                        let proto = entry.get().proto;

                        let received = match response {
                            RPCCodedResponse::StreamTermination(t) => {
                                Ok(RPCReceived::EndOfStream(id, t))
                            }
                            RPCCodedResponse::Success(resp) => Ok(RPCReceived::Response(id, resp)),
                            RPCCodedResponse::Error(ref code, ref r) => Err(HandlerErr::Outbound {
                                id,
                                proto,
                                error: RPCError::ErrorResponse(*code, r.to_string()),
                            }),
                        };

                        return Poll::Ready(ConnectionHandlerEvent::NotifyBehaviour(received));
                    }
                    Poll::Ready(None) => {
                        // stream closed
                        // if we expected multiple streams send a stream termination,
                        // else report the stream terminating only.
                        //trace!(self.log, "RPC Response - stream closed by remote");
                        // drop the stream
                        let delay_key = &entry.get().delay_key;
                        let request_id = entry.get().req_id;
                        self.outbound_substreams_delay.remove(delay_key);
                        entry.remove_entry();
                        // notify the application error
                        if request.expected_responses() > 1 {
                            // return an end of stream result
                            return Poll::Ready(ConnectionHandlerEvent::NotifyBehaviour(Ok(
                                RPCReceived::EndOfStream(request_id, request.stream_termination()),
                            )));
                        }

                        // else we return an error, stream should not have closed early.
                        let outbound_err = HandlerErr::Outbound {
                            id: request_id,
                            proto: request.versioned_protocol().protocol(),
                            error: RPCError::IncompleteStream,
                        };
                        return Poll::Ready(ConnectionHandlerEvent::NotifyBehaviour(Err(
                            outbound_err,
                        )));
                    }
                    Poll::Pending => {
                        entry.get_mut().state =
                            OutboundSubstreamState::RequestPendingResponse { substream, request }
                    }
                    Poll::Ready(Some(Err(e))) => {
                        // drop the stream
                        let delay_key = &entry.get().delay_key;
                        self.outbound_substreams_delay.remove(delay_key);
                        let outbound_err = HandlerErr::Outbound {
                            id: entry.get().req_id,
                            proto: entry.get().proto,
                            error: e,
                        };
                        entry.remove_entry();
                        return Poll::Ready(ConnectionHandlerEvent::NotifyBehaviour(Err(
                            outbound_err,
                        )));
                    }
                },
                OutboundSubstreamState::Closing(mut substream) => {
                    match Sink::poll_close(Pin::new(&mut substream), cx) {
                        Poll::Ready(_) => {
                            // drop the stream and its corresponding timeout
                            let delay_key = &entry.get().delay_key;
                            let protocol = entry.get().proto;
                            let request_id = entry.get().req_id;
                            self.outbound_substreams_delay.remove(delay_key);
                            entry.remove_entry();

                            // report the stream termination to the user
                            //
                            // Streams can be terminated here if a responder tries to
                            // continue sending responses beyond what we would expect. Here
                            // we simply terminate the stream and report a stream
                            // termination to the application

<<<<<<< HEAD
                            if let Some(termination) = protocol.terminator() {
                                return Poll::Ready(ConnectionHandlerEvent::Custom(Ok(
=======
                            if let Some(termination) = termination {
                                return Poll::Ready(ConnectionHandlerEvent::NotifyBehaviour(Ok(
>>>>>>> 1373dcf0
                                    RPCReceived::EndOfStream(request_id, termination),
                                )));
                            }
                        }
                        Poll::Pending => {
                            entry.get_mut().state = OutboundSubstreamState::Closing(substream);
                        }
                    }
                }
                OutboundSubstreamState::Poisoned => {
                    crit!(self.log, "Poisoned outbound substream");
                    unreachable!("Coding Error: Outbound substream is poisoned")
                }
            }
        }

        // establish outbound substreams
        if !self.dial_queue.is_empty() && self.dial_negotiated < self.max_dial_negotiated {
            self.dial_negotiated += 1;
            let (id, req) = self.dial_queue.remove(0);
            self.dial_queue.shrink_to_fit();
            return Poll::Ready(ConnectionHandlerEvent::OutboundSubstreamRequest {
                protocol: SubstreamProtocol::new(
                    OutboundRequestContainer {
                        req: req.clone(),
                        fork_context: self.fork_context.clone(),
                        max_rpc_size: self.listen_protocol().upgrade().max_rpc_size,
                    },
                    (),
                )
                .map_info(|()| (id, req)),
            });
        }

        // Check if we have completed sending a goodbye, disconnect.
        if let HandlerState::ShuttingDown(_) = self.state {
            if self.dial_queue.is_empty()
                && self.outbound_substreams.is_empty()
                && self.inbound_substreams.is_empty()
                && self.events_out.is_empty()
                && self.dial_negotiated == 0
            {
                return Poll::Ready(ConnectionHandlerEvent::Close(RPCError::Disconnected));
            }
        }

        Poll::Pending
    }

    fn on_connection_event(
        &mut self,
        event: ConnectionEvent<
            Self::InboundProtocol,
            Self::OutboundProtocol,
            Self::InboundOpenInfo,
            Self::OutboundOpenInfo,
        >,
    ) {
        match event {
            ConnectionEvent::FullyNegotiatedInbound(FullyNegotiatedInbound {
                protocol,
                info: _,
            }) => self.on_fully_negotiated_inbound(protocol),
            ConnectionEvent::FullyNegotiatedOutbound(FullyNegotiatedOutbound {
                protocol,
                info,
            }) => self.on_fully_negotiated_outbound(protocol, info),
            ConnectionEvent::DialUpgradeError(DialUpgradeError { info, error }) => {
                self.on_dial_upgrade_error(info, error)
            }
            ConnectionEvent::ListenUpgradeError(libp2p::swarm::handler::ListenUpgradeError {
                info: _,
                error: _, /* RPCError */
            }) => {
                // This is going to be removed in the next libp2p release. I think its fine to do
                // nothing.
            }
            ConnectionEvent::LocalProtocolsChange(_) => {
                // This shouldn't effect this handler, we will still negotiate streams if we support
                // the protocol as usual.
            }
            ConnectionEvent::RemoteProtocolsChange(_) => {
                // This shouldn't effect this handler, we will still negotiate streams if we support
                // the protocol as usual.
            }
            ConnectionEvent::AddressChange(_) => {
                // We dont care about these changes as they have no bearing on our RPC internal
                // logic.
            }
        }
    }
}

impl<Id, TSpec: EthSpec> RPCHandler<Id, TSpec>
where
    Id: ReqId,
    TSpec: EthSpec,
{
    fn on_fully_negotiated_inbound(&mut self, substream: InboundOutput<Stream, TSpec>) {
        // only accept new peer requests when active
        if !matches!(self.state, HandlerState::Active) {
            return;
        }

        let (req, substream) = substream;
        let expected_responses = req.expected_responses();

        // store requests that expect responses
        if expected_responses > 0 {
            if self.inbound_substreams.len() < MAX_INBOUND_SUBSTREAMS {
                // Store the stream and tag the output.
                let delay_key = self
                    .inbound_substreams_delay
                    .insert(self.current_inbound_substream_id, self.resp_timeout);
                let awaiting_stream = InboundState::Idle(substream);
                self.inbound_substreams.insert(
                    self.current_inbound_substream_id,
                    InboundInfo {
                        state: awaiting_stream,
                        pending_items: VecDeque::with_capacity(std::cmp::min(
                            expected_responses,
                            128,
                        ) as usize),
                        delay_key: Some(delay_key),
                        protocol: req.versioned_protocol().protocol(),
                        request_start_time: Instant::now(),
                        remaining_chunks: expected_responses,
                    },
                );
            } else {
                self.events_out.push(Err(HandlerErr::Inbound {
                    id: self.current_inbound_substream_id,
                    proto: req.versioned_protocol().protocol(),
                    error: RPCError::HandlerRejected,
                }));
                return self.shutdown(None);
            }
        }

        // If we received a goodbye, shutdown the connection.
        if let InboundRequest::Goodbye(_) = req {
            self.shutdown(None);
        }

        self.events_out.push(Ok(RPCReceived::Request(
            self.current_inbound_substream_id,
            req,
        )));
        self.current_inbound_substream_id.0 += 1;
    }

    fn on_fully_negotiated_outbound(
        &mut self,
        substream: OutboundFramed<Stream, TSpec>,
        (id, request): (Id, OutboundRequest<TSpec>),
    ) {
        self.dial_negotiated -= 1;
        // Reset any io-retries counter.
        self.outbound_io_error_retries = 0;

        let proto = request.versioned_protocol().protocol();

        // accept outbound connections only if the handler is not deactivated
        if matches!(self.state, HandlerState::Deactivated) {
            self.events_out.push(Err(HandlerErr::Outbound {
                error: RPCError::Disconnected,
                proto,
                id,
            }));
        }

        // add the stream to substreams if we expect a response, otherwise drop the stream.
        let expected_responses = request.expected_responses();
        if expected_responses > 0 {
            // new outbound request. Store the stream and tag the output.
            let delay_key = self
                .outbound_substreams_delay
                .insert(self.current_outbound_substream_id, self.resp_timeout);
            let awaiting_stream = OutboundSubstreamState::RequestPendingResponse {
                substream: Box::new(substream),
                request,
            };
            let expected_responses = if expected_responses > 1 {
                // Currently enforced only for multiple responses
                Some(expected_responses)
            } else {
                None
            };
            if self
                .outbound_substreams
                .insert(
                    self.current_outbound_substream_id,
                    OutboundInfo {
                        state: awaiting_stream,
                        delay_key,
                        proto,
                        remaining_chunks: expected_responses,
                        req_id: id,
                    },
                )
                .is_some()
            {
                crit!(self.log, "Duplicate outbound substream id"; "id" => self.current_outbound_substream_id);
            }
            self.current_outbound_substream_id.0 += 1;
        }
    }
    fn on_dial_upgrade_error(
        &mut self,
        request_info: (Id, OutboundRequest<TSpec>),
        error: StreamUpgradeError<RPCError>,
    ) {
        let (id, req) = request_info;

        // map the error
        let error = match error {
            StreamUpgradeError::Timeout => RPCError::NegotiationTimeout,
            StreamUpgradeError::Apply(RPCError::IoError(e)) => {
                self.outbound_io_error_retries += 1;
                if self.outbound_io_error_retries < IO_ERROR_RETRIES {
                    self.send_request(id, req);
                    return;
                }
                RPCError::IoError(e)
            }
            StreamUpgradeError::NegotiationFailed => RPCError::UnsupportedProtocol,
            StreamUpgradeError::Io(io_err) => {
                self.outbound_io_error_retries += 1;
                if self.outbound_io_error_retries < IO_ERROR_RETRIES {
                    self.send_request(id, req);
                    return;
                }
                RPCError::IoError(io_err.to_string())
            }
            StreamUpgradeError::Apply(other) => other,
        };

        // This dialing is now considered failed
        self.dial_negotiated -= 1;

        self.outbound_io_error_retries = 0;
        self.events_out.push(Err(HandlerErr::Outbound {
            error,
            proto: req.versioned_protocol().protocol(),
            id,
        }));
    }
}

impl slog::Value for SubstreamId {
    fn serialize(
        &self,
        record: &slog::Record,
        key: slog::Key,
        serializer: &mut dyn slog::Serializer,
    ) -> slog::Result {
        slog::Value::serialize(&self.0, record, key, serializer)
    }
}

/// Creates a future that can be polled that will send any queued message to the peer.
///
/// This function returns the given substream, along with whether it has been closed or not. Any
/// error that occurred with sending a message is reported also.
async fn send_message_to_inbound_substream<TSpec: EthSpec>(
    mut substream: InboundSubstream<TSpec>,
    message: RPCCodedResponse<TSpec>,
    last_chunk: bool,
) -> Result<(InboundSubstream<TSpec>, bool), RPCError> {
    if matches!(message, RPCCodedResponse::StreamTermination(_)) {
        substream.close().await.map(|_| (substream, true))
    } else {
        // chunks that are not stream terminations get sent, and the stream is closed if
        // the response is an error
        let is_error = matches!(message, RPCCodedResponse::Error(..));

        let send_result = substream.send(message).await;

        // If we need to close the substream, do so and return the result.
        if last_chunk || is_error || send_result.is_err() {
            let close_result = substream.close().await.map(|_| (substream, true));
            // If there was an error in sending, return this error, otherwise, return the
            // result of closing the substream.
            if let Err(e) = send_result {
                return Err(e);
            } else {
                return close_result;
            }
        }
        // Everything worked as expected return the result.
        send_result.map(|_| (substream, false))
    }
}<|MERGE_RESOLUTION|>--- conflicted
+++ resolved
@@ -42,17 +42,13 @@
 #[derive(Debug, Clone, Copy, Hash, Eq, PartialEq)]
 pub struct SubstreamId(usize);
 
-<<<<<<< HEAD
 impl SubstreamId {
     pub fn new(id: usize) -> Self {
         Self(id)
     }
 }
 
-type InboundSubstream<TSpec> = InboundFramed<NegotiatedSubstream, TSpec>;
-=======
 type InboundSubstream<TSpec> = InboundFramed<Stream, TSpec>;
->>>>>>> 1373dcf0
 
 /// Events the handler emits to the behaviour.
 pub type HandlerEvent<Id, T> = Result<RPCReceived<Id, T>, HandlerErr<Id>>;
@@ -794,13 +790,8 @@
                             // we simply terminate the stream and report a stream
                             // termination to the application
 
-<<<<<<< HEAD
                             if let Some(termination) = protocol.terminator() {
-                                return Poll::Ready(ConnectionHandlerEvent::Custom(Ok(
-=======
-                            if let Some(termination) = termination {
                                 return Poll::Ready(ConnectionHandlerEvent::NotifyBehaviour(Ok(
->>>>>>> 1373dcf0
                                     RPCReceived::EndOfStream(request_id, termination),
                                 )));
                             }
